/*
 * This file is part of RskJ
 * Copyright (C) 2017 RSK Labs Ltd.
 * (derived from ethereumJ library, Copyright (c) 2016 <ether.camp>)
 *
 * This program is free software: you can redistribute it and/or modify
 * it under the terms of the GNU Lesser General Public License as published by
 * the Free Software Foundation, either version 3 of the License, or
 * (at your option) any later version.
 *
 * This program is distributed in the hope that it will be useful,
 * but WITHOUT ANY WARRANTY; without even the implied warranty of
 * MERCHANTABILITY or FITNESS FOR A PARTICULAR PURPOSE. See the
 * GNU Lesser General Public License for more details.
 *
 * You should have received a copy of the GNU Lesser General Public License
 * along with this program. If not, see <http://www.gnu.org/licenses/>.
 */

package org.ethereum.vm.program;

import co.rsk.peg.Bridge;
import co.rsk.remasc.RemascContract;
import co.rsk.vm.BitSet;
import com.google.common.annotations.VisibleForTesting;
import org.ethereum.config.Constants;
import org.ethereum.core.Block;
import org.ethereum.core.Repository;
import org.ethereum.core.Transaction;
import org.ethereum.crypto.HashUtil;
import org.ethereum.db.ContractDetails;
import org.ethereum.util.ByteUtil;
import org.ethereum.util.FastByteComparisons;
import org.ethereum.util.Utils;
import org.ethereum.vm.*;
import org.ethereum.vm.MessageCall.MsgType;
import org.ethereum.vm.PrecompiledContracts.PrecompiledContract;
import org.ethereum.vm.program.invoke.ProgramInvoke;
import org.ethereum.vm.program.invoke.ProgramInvokeFactory;
import org.ethereum.vm.program.invoke.ProgramInvokeFactoryImpl;
import org.ethereum.vm.program.listener.CompositeProgramListener;
import org.ethereum.vm.program.listener.ProgramListenerAware;
import org.ethereum.vm.trace.ProgramTrace;
import org.ethereum.vm.trace.ProgramTraceListener;
import org.slf4j.Logger;
import org.slf4j.LoggerFactory;
import org.spongycastle.util.encoders.Hex;

import java.io.ByteArrayOutputStream;
import java.math.BigInteger;
import java.util.*;

import static java.lang.StrictMath.min;
import static java.lang.String.format;
import static java.math.BigInteger.ZERO;
import static org.apache.commons.lang3.ArrayUtils.*;
import static org.ethereum.util.BIUtil.*;
import static org.ethereum.util.ByteUtil.EMPTY_BYTE_ARRAY;

/**
 * @author Roman Mandeleil
 * @since 01.06.2014
 */
public class Program {
    // These logs should never be in Info mode in production
    private static final Logger logger = LoggerFactory.getLogger("VM");
    private static final Logger gasLogger = LoggerFactory.getLogger("gas");

    /**
     * This attribute defines the number of recursive calls allowed in the EVM
     * Note: For the JVM to reach this level without a StackOverflow exception,
     * ethereumj may need to be started with a JVM argument to increase
     * the stack size. For example: -Xss10m
     */
    private static final int MAX_DEPTH = 1024;

    // MAX_GAS is 2^62-1. It is less than Long.MAX_VALUE (half) to
    // give som gap for small additions and skip checking for overflows
    // after each addition (instead, just check at the end).
    public static final long MAX_GAS = 0x3fffffffffffffffL;

    public static final long MAX_MEMORY = (1<<30);

    //Max size for stack checks
    private static final int MAX_STACKSIZE = 1024;

    private DataWord configurationRegister = new DataWord();

    // The configuration memory offset is 0x80...00. it was previously set to 0xff..ff but
    // i was changed because:
    // 1. A buggy contract may underflow the word and access the moemry position 0xff.ff by error.
    // 2. There is a standard Eth test case that specifically tests for out-of-bounds at 0xff..ff
    // The only drawback it that it takes more gas to load 0x80..00 than to load 0xff..ff
    public static final DataWord CONFIG_MEMORY_OFFSET = new DataWord().setByte(0,(byte) 0x80);

    private Transaction transaction;

    private ProgramInvoke invoke;
    private ProgramInvokeFactory programInvokeFactory = new ProgramInvokeFactoryImpl();

    private ProgramOutListener listener;
    private ProgramTraceListener traceListener = new ProgramTraceListener();
    private CompositeProgramListener programListener = new CompositeProgramListener();

    private Stack stack;
    private Memory memory;
    private Storage storage;
    private byte[] returnDataBuffer;

    private ProgramResult result = new ProgramResult();
    private ProgramTrace trace = new ProgramTrace();

    private byte[] ops;
    private int pc;
    private byte lastOp;
    private byte previouslyExecutedOp;
    private boolean stopped;
    private byte exeVersion;    // currently limited to 0..127
    private byte scriptVersion; // currently limited to 0..127
    private int startAddr;

    private BitSet jumpdestSet;
    /**********************************************************************************************************
     * About DataWord Pool:
     *---------------------------------------------------------------------------------------------------------
     * Preliminaries:
     * (source: http://programmers.stackexchange.com/questions/149563/should-we-avoid-object-creation-in-java)
     *
     * There is a misconception that creating many small short lived objects causes the JVM to pause
     * for long periods of time, this is now false as well. Current GC algorithms are actually optimized
     * for creating many many small objects that are short lived, that is basically the 99% heuristic
     * for Java objects in every program. Object Pooling will actually make the JVM preform worse in most
     * cases.
     * The modern GC algorithms don't have this problem because they don't deallocate on a schedule, they
     * deallocate when free memory is needed in a certain generation.
     *
     * SDL analysis:
     *
     * THIS IS NOT THE CASE for an application that creates millions of objects per second (as the VM can do).
     *
     * Here are the results of runs of the VMPerformaceTest.testFibonacciLongTime() that show a mixed result:
     *----------------------------------------------------------------
     * CASE 1: HIGH MEMORY USE / useDataWordPool =  false
     * Creating 10000000 linked  objects..
     * Program.useDataWordPool =  false
     * Time elapsed [ms]: 28969 [s]:28
     * RealTime elapsed [ms]: 39626 [s]:39
     * GCTime elapsed [ms]: 10372 [s]:10
     * Instructions executed: : 170400032
     *----------------------------------------------------------------
     * CASE 2: HIGH MEMORY USE / useDataWordPool =  true
     * Creating 10000000 linked  objects..
     * Program.useDataWordPool =  true
     * Time elapsed [ms]: 35724 [s]:35
     * RealTime elapsed [ms]: 35783 [s]:35
     * GCTime elapsed [ms]: 0 [s]:0
     * Instructions executed: : 170400032
     *----------------------------------------------------------------
     * CASE 3: VERY LOW MEMORY USE / useDataWordPool =  false
     * Creating 0 linked  objects..
     * Program.useDataWordPool =  false
     * Time elapsed [ms]: 28516 [s]:28
     * RealTime elapsed [ms]: 29287 [s]:29
     * GCTime elapsed [ms]: 291 [s]:0
     * Instructions executed: : 170400032
     *----------------------------------------------------------------
     * If we compare the cases where memory is full of objects (1 and 2), using the memory pool resulted
     * in 35 seconds of processing (RealTime) while not using the pool resulted in 38 seconds (realTime).
     * Using useDataWordPool makes the VM go 8% faster.
     *
     * In case 2 the time dedicated to GC was actually zero.
     *
     * In case 3, there was no use of memory (apart from the VM itself). In this case using the pool took takes also 35
     * seconds (actual run not shown), but not using the pool takes only 29 seconds (RealTime). Therefore not using the
     * pool makes the VM faster by 17%.
     *
     * However the speedup the DataWord pool provides depends in the application that is run (the real full-node).
     * Garbage collection time depends on the number of live object pointers. In a test-case that number
     * is low, therefore garbage collecting is fast. The full-node stores in memory a huge amount of interrelated
     * objects (such as the Trie). That increases the GC time. To determine if dataWordPool should be activated by
     * default or disabled by default , additional test cases involving a real full-node with a large worldstate must be
     * performed. Until that moment, dataWordPool is enabled by setting useDataWordPool=true
     *
     *******************************************************************************************************************/
    private java.util.Stack<DataWord> dataWordPool;

    private static Boolean useDataWordPool = true;

    boolean isLogEnabled;
    boolean isGasLogEnabled;

    public Program(byte[] ops, ProgramInvoke programInvoke) {
        isLogEnabled = logger.isInfoEnabled();
        isGasLogEnabled = gasLogger.isInfoEnabled();

        if (isLogEnabled ) {
            logger.warn("WARNING! VM logging is enabled. This will make the VM 200 times slower. Do not use in production.");
        }

        if (isGasLogEnabled) {
            gasLogger.warn("WARNING! Gas logging is enabled. This will the make VM 200 times slower. Do not use in production.");
        }

        this.invoke = programInvoke;

        this.ops = nullToEmpty(ops);

        this.memory = setupProgramListener(new Memory());
        this.stack = setupProgramListener(new Stack());
        this.stack.ensureCapacity(1024); // faster?
        this.storage = setupProgramListener(new Storage(programInvoke));
        this.trace = new ProgramTrace(programInvoke);

        if (useDataWordPool) {
            this.dataWordPool = new java.util.Stack<>();
            this.dataWordPool.ensureCapacity(1024); // faster?
        } else {
            this.dataWordPool = null;
        }

        precompile();
    }

    public Program(byte[] ops, ProgramInvoke programInvoke, Transaction transaction) {
        this(ops, programInvoke);
        this.transaction = transaction;
    }

    // An address less than the base address of the configuration register could have an overlap
    // with the 32 byte configuration register.
    // E.g. the address could be 0x7f...ff
    // However, we do not support this mixed access. All accesses must be iether 0x80..00 exactly
    // or byte-access within this range.
    // MSTORE8 accesses are allowed starting from 0x80..00 to 0x80..0x1f

    public static boolean isExactMatchInternalConfigurationRegister(DataWord addr) {
        // Internal configuration memory is stored in CONFIG_MEMORY_OFFSET.
        return addr.equalValue(CONFIG_MEMORY_OFFSET);
    }

    public static boolean isByteInsideInternalConfigurationRegister(DataWord addr) {
        // These checks should be faster than greater/lower range tests.
        if (!addr.equalsByteRange(0,30,CONFIG_MEMORY_OFFSET)) return false;
        if ((addr.getByte(31) | 0x1f) !=0x1f) return false;
        return true;
    }

    public static void setUseDataWordPool(Boolean value) {
        useDataWordPool = value;
    }

    public static Boolean getUseDataWordPool() {
        return useDataWordPool;
    }

    public int getCallDeep() {
        return invoke.getCallDeep();
    }



    private InternalTransaction addInternalTx(byte[] nonce, DataWord gasLimit, byte[] senderAddress, byte[] receiveAddress,
                                              BigInteger value, byte[] data, String note) {
        if (transaction == null) {
            return null;
        }

        byte[] senderNonce = isEmpty(nonce) ? getStorage().getNonce(senderAddress).toByteArray() : nonce;

        return getResult().addInternalTransaction(
                transaction.getHash(),
                getCallDeep(),
                senderNonce,
                getGasPrice(),
                gasLimit,
                senderAddress,
                receiveAddress,
                value.toByteArray(),
                data,
                note);
    }

    private <T extends ProgramListenerAware> T setupProgramListener(T traceListenerAware) {
        if (programListener.isEmpty()) {
            programListener.addListener(traceListener);
        }

        traceListenerAware.setTraceListener(traceListener);
        return traceListenerAware;
    }

    public byte getOp(int pc) {
        return (getLength(ops) <= pc) ? 0 : ops[pc];
    }

    public byte getCurrentOp() {
        return isEmpty(ops) ? 0 : ops[pc];
    }

    /**
     * Last Op can only be set publicly (no getLastOp method), is used for logging.
     */
    public void setLastOp(byte op) {
        this.lastOp = op;
    }

    /**
     * Should be set only after the OP is fully executed.
     */
    public void setPreviouslyExecutedOp(byte op) {
        this.previouslyExecutedOp = op;
    }

    /**
     * Returns the last fully executed OP.
     */
    public byte getPreviouslyExecutedOp() {
        return this.previouslyExecutedOp;
    }

    public DataWord getNewDataWordFast() {
        if (dataWordPool==null) {
            return new DataWord();
        }
        if (dataWordPool.empty()) {
            return new DataWord();
        } else {
            return dataWordPool.pop();
        }
    }

    public void stackPush(byte[] data) {
        DataWord dw=getNewDataWordFast();
        dw.assign(data);
        stackPush(dw);
    }

    public void stackPushZero() {
        DataWord dw=getNewDataWordFast();
        dw.zero();
        stackPush(dw);
    }

    public void stackPushOne() {
        DataWord stackWord=getNewDataWordFast();
        stackWord.assignData(DataWord.ONE.getData());
        stackPush(stackWord);
    }

    public void stackClear(){
        if (dataWordPool==null) {
            stack.clear();
            return;
        }

        while (!stack.isEmpty()) {
            disposeWord(stack.pop());
        }

    }

    public DataWord newDataWord(byte[] data) {
        DataWord dw=getNewDataWordFast();
        dw.assignData(data);
        return dw;
    }
    public DataWord newDataWord(int  v) {
        DataWord dw=getNewDataWordFast();
        dw.assign(v);
        return dw;
    }

    public DataWord newDataWord(long  v) {
        DataWord dw=getNewDataWordFast();
        dw.assign(v);
        return dw;
    }
    public DataWord newDataWord(DataWord idw) {
        DataWord dw=getNewDataWordFast();
        dw.assignData(idw.getData());
        return dw;
    }

    public DataWord newEmptyDataWord() {
        DataWord dw=getNewDataWordFast();
        dw.zero();
        return dw;
    }

    public void stackPush(DataWord stackWord) {
        verifyStackOverflow(0, 1); //Sanity Check
        stack.push(stackWord);
    }

    public void disposeWord(DataWord dw) {
        if (dataWordPool==null) {
            return ;
        }
        // If there are enough cached values, just really dispose
        if (dataWordPool.size()<1024) {
            dataWordPool.push(dw);
        }
    }

    public Stack getStack() {
        return this.stack;
    }

    public int getPC() {
        return pc;
    }

    public void setPC(DataWord pc) {
        this.setPC(pc.intValue());
    }

    public void setPC(int pc) {
        this.pc = pc;

        if (this.pc >= ops.length) {
            stop();
        }
    }

    public boolean isStopped() {
        return stopped;
    }

    public void stop() {
        stopped = true;
    }

    public void setHReturn(byte[] buff) {
        getResult().setHReturn(buff);
    }

    public void step() {
        setPC(pc + 1);
    }


    public byte[] byteSweep(int n) {

        if (pc + n > ops.length) {
            stop();
        }

        byte[] data = Arrays.copyOfRange(ops, pc, pc + n);
        pc += n;
        if (pc >= ops.length) {
            stop();
        }

        return data;
    }

    public DataWord sweepGetDataWord(int n) {
          if (pc + n > ops.length) {
              stop();
              // In this case partial data is copied. At least Ethereumj does this
              // Asummes LSBs are zero. assignDataRange undestands this semantics.
          }

        DataWord dw = getNewDataWordFast();
        dw.assignDataRange(ops, pc, n);
        pc += n;
        if (pc >= ops.length) {
            stop();
        }

        return dw;
    }

    public DataWord stackPop() {
        return stack.pop();
    }

    /**
     * Verifies that the stack is at least <code>stackSize</code>
     *
     * @param stackSize int
     * @throws StackTooSmallException If the stack is
     *                                smaller than <code>stackSize</code>
     */
    public void verifyStackSize(int stackSize) {
        if (stackSize < 0 || stack.size() < stackSize) {
            throw ExceptionHelper.tooSmallStack(stackSize, stack.size());
        }
    }

    public void verifyStackOverflow(int argsReqs, int returnReqs) {
        if ((stack.size() - argsReqs + returnReqs) > MAX_STACKSIZE) {
            throw new StackTooLargeException("Expected: overflow " + MAX_STACKSIZE + " elements stack limit");
        }
    }

    public int getMemSize() {
        return memory.size();
    }


    public boolean isEventModeLoggingSet() {
        // Lowest bit of highest byte
        return (configurationRegister.getByte(00) & 0x01)!=0;
    }

    public DataWord getConfigurationRegister() {
        return configurationRegister.clone();
    }

    public void setConfigurationRegisterByte(int offset,byte val) {
        configurationRegister.setByte(offset,val);
    }

    public int byteAsUnisgnedToInt(byte v) {
        if (v<0) return (256+v);
        return v;
    }

    public int getOffsetInInternalConfigurationRegister(DataWord addr) {
        // Assumes the addr is effectively in the register memory space
        // NOTE: This assumes a specific postion of the configuration regiter
        return byteAsUnisgnedToInt(addr.getByte(31));
    }

    public void setConfigurationRegister(DataWord value) {
        configurationRegister.assign(value);
    }

    public void memorySave(DataWord addrB, DataWord value) {
        //
        memory.write(addrB.intValue(), value.getData(), value.getData().length, false);
    }

    public void memorySaveLimited(int addr, byte[] data, int dataSize) {
        memory.write(addr, data, dataSize, true);
    }

    public void memorySave(int addr, byte[] value) {
        memory.write(addr, value, value.length, false);
    }

    public void memoryExpand(DataWord outDataOffs, DataWord outDataSize) {
        if (!outDataSize.isZero()) {
            memory.extend(outDataOffs.intValue(), outDataSize.intValue());
        }
    }

    /**
     * Allocates a piece of memory and stores value at given offset address
     *
     * @param addr      is the offset address
     * @param allocSize size of memory needed to write
     * @param value     the data to write to memory
     */
    public void memorySave(int addr, int allocSize, byte[] value) {
        memory.extendAndWrite(addr, allocSize, value);
    }


    public DataWord memoryLoad(DataWord addr) {
        return memory.readWord(addr.intValue());
    }

    public DataWord memoryLoad(int address) {
        return memory.readWord(address);
    }

    public byte[] memoryChunk(int offset, int size) {
        return memory.read(offset, size);
    }

    /**
     * Allocates extra memory in the program for
     * a specified size, calculated from a given offset
     *
     * @param offset the memory address offset
     * @param size   the number of bytes to allocate
     */
    public void allocateMemory(int offset, int size) {
        memory.extend(offset, size);
    }

    public byte[] getOwnerAddressLast20Bytes() {
        // An opportunity to cache
        return getOwnerAddress().getLast20Bytes();
    }

    public void suicide(DataWord obtainerAddress) {

        byte[] owner = getOwnerAddressLast20Bytes();
        BigInteger balance = getStorage().getBalance(owner);

        if (!balance.equals(ZERO)) {
            byte[] obtainer = obtainerAddress.getLast20Bytes();

            if (isLogEnabled) {
                logger.info("Transfer to: [{}] heritage: [{}]",
                        Hex.toHexString(obtainer),
                        balance);
            }

            addInternalTx(null, null, owner, obtainer, balance, null, "suicide");

            if (FastByteComparisons.compareTo(owner, 0, 20, obtainer, 0, 20) == 0) {
                // if owner == obtainer just zeroing account according to Yellow Paper
                getStorage().addBalance(owner, balance.negate());
            } else {
                transfer(getStorage(), owner, obtainer, balance);
            }
        }
        // In any case, remove the account
        getResult().addDeleteAccount(this.getOwnerAddress());

    }

    public void send(DataWord destAddress,BigInteger amount) {

        byte[] owner = getOwnerAddressLast20Bytes();
        byte[] dest = destAddress.getLast20Bytes();
        BigInteger balance = getStorage().getBalance(owner);

        if (isNotCovers(balance, amount)) {
            return; // does not do anything.
        }

        if (isLogEnabled) {
            logger.info("Transfer to: [{}] amount: [{}]",
                    Hex.toHexString(dest),
                    amount);
        }

        addInternalTx(null, null, owner, dest, amount, null, "send");

        transfer(getStorage(), owner, dest, amount);
    }

    public Repository getStorage() {
        return this.storage;
    }

    @SuppressWarnings("ThrowableResultOfMethodCallIgnored")
    public void createContract(DataWord value, DataWord memStart, DataWord memSize) {

        if (getCallDeep() == MAX_DEPTH) {
            stackPushZero();
            return;
        }

        byte[] senderAddress = this.getOwnerAddressLast20Bytes();
        BigInteger endowment = value.value();
        if (isNotCovers(getStorage().getBalance(senderAddress), endowment)) {
            stackPushZero();
            return;
        }

        // [1] FETCH THE CODE FROM THE MEMORY
        byte[] programCode = memoryChunk(memStart.intValue(), memSize.intValue());

        if (isLogEnabled) {
            logger.info("creating a new contract inside contract run: [{}]", Hex.toHexString(senderAddress));
        }

        //  actual gas subtract
        long gasLimit = getRemainingGas();
        spendGas(gasLimit, "internal call");

        // [2] CREATE THE CONTRACT ADDRESS
        byte[] nonce = getStorage().getNonce(senderAddress).toByteArray();
        byte[] newAddress = HashUtil.calcNewAddr(getOwnerAddressLast20Bytes(), nonce);

        if (byTestingSuite()) {
            // This keeps track of the contracts created for a test
            getResult().addCallCreate(programCode, EMPTY_BYTE_ARRAY,
                    gasLimit,
                    value.getNoLeadZeroesData());
        }

        // [3] UPDATE THE NONCE
        // (THIS STAGE IS NOT REVERTED BY ANY EXCEPTION)
        if (!byTestingSuite()) {
            getStorage().increaseNonce(senderAddress);
        }

        Repository track = getStorage().startTracking();

        //In case of hashing collisions, check for any balance before createAccount()
        if (track.isExist(newAddress)) {
            BigInteger oldBalance = track.getBalance(newAddress);
            track.createAccount(newAddress);
            track.addBalance(newAddress, oldBalance);
        } else {
            track.createAccount(newAddress);
        }

        // [4] TRANSFER THE BALANCE
        track.addBalance(senderAddress, endowment.negate());
        BigInteger newBalance = ZERO;
        if (!byTestingSuite()) {
            newBalance = track.addBalance(newAddress, endowment);
        }


        // [5] COOK THE INVOKE AND EXECUTE
        InternalTransaction internalTx = addInternalTx(nonce, getGasLimit(), senderAddress, null, endowment, programCode, "create");
        ProgramInvoke programInvoke = programInvokeFactory.createProgramInvoke(
                this, new DataWord(newAddress), getOwnerAddress(), value, gasLimit,
                newBalance, null, track, this.invoke.getBlockStore(), byTestingSuite());

        ProgramResult programResult = ProgramResult.empty();
        returnDataBuffer = null; // reset return buffer right before the call
        if (isNotEmpty(programCode)) {
            VM vm = new VM();
            Program program = new Program(programCode, programInvoke, internalTx);
            vm.play(program);
            programResult = program.getResult();
        }

        if (programResult.getException() != null || programResult.isRevert()) {
            if (isLogEnabled) {
                logger.debug("contract run halted by Exception: contract: [{}], exception: [{}]",
                      Hex.toHexString(newAddress),
                      programResult.getException());
            }

            if (internalTx == null) {
                throw new NullPointerException();
            }

            internalTx.reject();
            programResult.rejectInternalTransactions();
            programResult.rejectLogInfos();

            track.rollback();
            stackPushZero();
            if (programResult.getException() != null) {
                return;
            } else {
                returnDataBuffer = result.getHReturn();
            }
        }
        else {
            // 4. CREATE THE CONTRACT OUT OF RETURN
            byte[] code = programResult.getHReturn();
            int codeLength = getLength(code);

            long storageCost = (long) codeLength * GasCost.CREATE_DATA;
            long afterSpend = programInvoke.getGas() - storageCost - programResult.getGasUsed();
            if (afterSpend < 0) {
                programResult.setException(
                        ExceptionHelper.notEnoughSpendingGas(
                                "No gas to return just created contract",
                                storageCost,
                                this));
            } else if (codeLength > Constants.getMaxContractSize()) {
                programResult.setException(
                        ExceptionHelper.tooLargeContractSize(
                                Constants.getMaxContractSize(),
                                codeLength));
            } else {
                programResult.spendGas(storageCost);
                track.saveCode(newAddress, code);
            }

            track.commit();
            getResult().addDeleteAccounts(programResult.getDeleteAccounts());
            getResult().addLogInfos(programResult.getLogInfoList());
            getResult().addEventInfos(result.getEventInfoItemList());

            // IN SUCCESS PUSH THE ADDRESS INTO THE STACK
            stackPush(new DataWord(newAddress));
        }

        // 5. REFUND THE REMAIN GAS
        long refundGas = gasLimit - programResult.getGasUsed();
        if (refundGas > 0) {
            refundGas(refundGas, "remain gas from the internal call");
            if (isGasLogEnabled) {
                gasLogger.info("The remaining gas is refunded, account: [{}], gas: [{}] ",
                        Hex.toHexString(getOwnerAddressLast20Bytes()),
                        refundGas);
            }
        }
    }

    public static long limitToMaxLong(DataWord gas) {
        return gas.longValueSafe();

    }

    public static long limitToMaxGas(DataWord gas) {
        long r =gas.longValueSafe();
        if (r>MAX_GAS) {
            return MAX_GAS;
        }
        return r;

    }

    public static long limitToMaxGas(BigInteger gas) {
        long r =limitToMaxLong(gas);
        if (r>MAX_GAS) {
            return MAX_GAS;
        }
        return r;
    }

    public static long limitToMaxLong(BigInteger gas) {
        try {
            long r = gas.longValueExact();
            if (r<0)  // check if this can happen
            {
                return Long.MAX_VALUE;
            }
            return r;
        } catch (ArithmeticException e) {
            return Long.MAX_VALUE;
        }
    }

    public static long multiplyLimitToMaxLong(long a,long b) {
        long d;

        try {
            d = Math.multiplyExact(a, b);
        } catch (ArithmeticException e) {
            d = Long.MAX_VALUE;
        }
        return d;
    }

    public static long addLimitToMaxLong(long a,long b) {
        long d;
        try {
            d = Math.addExact(a,b);
        } catch (ArithmeticException e) {
            d= Long.MAX_VALUE;
        }
        return d;
    }

    /**
     * That method is for internal code invocations
     * <p/>
     * - Normal calls invoke a specified contract which updates itself
     * - Stateless calls invoke code from another contract, within the context of the caller
     *
     * @param msg is the message call object
     */
    public void callToAddress(MessageCall msg) {

        if (getCallDeep() == MAX_DEPTH) {
            stackPushZero();
            refundGas(msg.getGas().longValue(), " call deep limit reach");
            return;
        }

        byte[] data = memoryChunk(msg.getInDataOffs().intValue(), msg.getInDataSize().intValue());

        // FETCH THE SAVED STORAGE
        byte[] codeAddress = msg.getCodeAddress().getLast20Bytes();
        byte[] senderAddress = getOwnerAddressLast20Bytes();
        byte[] contextAddress = msg.getType().isStateless() ? senderAddress : codeAddress;

        if (isLogEnabled) {
            logger.info(msg.getType().name() + " for existing contract: address: [{}], outDataOffs: [{}], outDataSize: [{}]  ",
                    Hex.toHexString(contextAddress), msg.getOutDataOffs().longValue(), msg.getOutDataSize().longValue());
        }

        Repository track = getStorage().startTracking();

        // 2.1 PERFORM THE VALUE (endowment) PART
        BigInteger endowment = msg.getEndowment().value();
        BigInteger senderBalance = track.getBalance(senderAddress);
        if (isNotCovers(senderBalance, endowment)) {
            stackPushZero();
            refundGas(msg.getGas().longValue(), "refund gas from message call");
            return;
        }

        // FETCH THE CODE
        byte[] programCode = getStorage().isExist(codeAddress) ? getStorage().getCode(codeAddress) : EMPTY_BYTE_ARRAY;

        // Always first remove funds from sender
        track.addBalance(senderAddress, endowment.negate());

        BigInteger contextBalance = ZERO;

        if (byTestingSuite()) {
            // This keeps track of the calls created for a test
            getResult().addCallCreate(data, contextAddress,
                        msg.getGas().longValueSafe(),
                    msg.getEndowment().getNoLeadZeroesData());
            return;
        }

        contextBalance = track.addBalance(contextAddress, endowment);

        // CREATE CALL INTERNAL TRANSACTION
        InternalTransaction internalTx = addInternalTx(null, getGasLimit(), senderAddress, contextAddress, endowment, programCode, "call");

        boolean callResult;

        if (isNotEmpty(programCode)) {
            callResult = executeCode(msg,contextAddress, contextBalance,internalTx,track,programCode,senderAddress,data);
        }
        else {
            track.commit();
            callResult = true;
            refundGas(msg.getGas().longValue(), "remaining gas from the internal call");
        }

        // 4. THE FLAG OF SUCCESS IS ONE PUSHED INTO THE STACK
        if (callResult) {
            stackPushOne();
        }
        else {
            stackPushZero();
        }
    }

    public boolean executeCode(
            MessageCall msg,
            byte[] contextAddress,
            BigInteger contextBalance,
            InternalTransaction internalTx,
            Repository track,
            byte[] programCode,
            byte[] senderAddress,
            byte[] data ) {

        returnDataBuffer = null; // reset return buffer right before the call
        ProgramResult childResult = null;
        ProgramInvoke programInvoke = programInvokeFactory.createProgramInvoke(
                this, new DataWord(contextAddress),
                msg.getType() == MsgType.DELEGATECALL ? getCallerAddress() : getOwnerAddress(),
                msg.getType() == MsgType.DELEGATECALL ? getCallValue() : msg.getEndowment(),
                limitToMaxLong(msg.getGas()), contextBalance, data, track, this.invoke.getBlockStore(), byTestingSuite());

        VM vm = new VM();
        Program program = new Program(programCode, programInvoke, internalTx);
        vm.play(program);
        childResult  = program.getResult();

        getTrace().merge(program.getTrace());
        getResult().merge(childResult );

        boolean childCallSuccessful = true;
        if (childResult.getException() != null || childResult.isRevert()) {
            if (isGasLogEnabled) {
                gasLogger.debug("contract run halted by Exception: contract: [{}], exception: [{}]",
                    Hex.toHexString(contextAddress),
                    childResult .getException());
            }

            internalTx.reject();
            childResult .rejectInternalTransactions();
            childResult.rejectLogInfos();

            track.rollback();
            // when there's an exception we skip applying results and refunding gas,
            // and we only do that when the call is successful or there's a REVERT operation.
            if (childResult.getException() != null) {
                return false;
            }

            childCallSuccessful = false;
        } else {
            // 4. THE FLAG OF SUCCESS IS ONE PUSHED INTO THE STACK
            track.commit();
        }


        // 3. APPLY RESULTS: childResult.getHReturn() into out_memory allocated
        byte[] buffer = childResult.getHReturn();
        int offset = msg.getOutDataOffs().intValue();
        int size = msg.getOutDataSize().intValue();

        memorySaveLimited(offset, buffer, size);

        returnDataBuffer = buffer;

        // 5. REFUND THE REMAIN GAS
        BigInteger refundGas = msg.getGas().value().subtract(toBI(childResult.getGasUsed()));
        if (isPositive(refundGas)) {
            // Since the original gas transferred was < Long.MAX_VALUE then the refund
            // also fits in a long.
            // SUICIDE refunds 24.000 and SSTORE clear refunds 15.000 gas.
            // The accumulated refund can not exceed half the gas used
            // for the current context (i.e. the initial call)
            // Therefore, the regundGas also fits in a long.
            refundGas(refundGas.longValue(), "remaining gas from the internal call");
            if (isGasLogEnabled) {
                gasLogger.info("The remaining gas refunded, account: [{}], gas: [{}] ",
                        Hex.toHexString(senderAddress),
                        refundGas.toString());
            }
        }
        return childCallSuccessful;
    }

    public void spendGas(long gasValue, String cause) {
        if (isGasLogEnabled) {
            gasLogger.info("[{}] Spent for cause: [{}], gas: [{}]", invoke.hashCode(), cause, gasValue);
        }

        if (getRemainingGas()  < gasValue) {
            throw ExceptionHelper.notEnoughSpendingGas(cause, gasValue, this);
        }
        getResult().spendGas(gasValue);
    }

    public void restart() {
        setPC(startAddr);
        stackClear();
        clearUsedGas();
        stopped=false;
    }

    public void clearUsedGas() {
        getResult().clearUsedGas();
    }

    public void spendAllGas() {
        spendGas(getRemainingGas(), "Spending all remaining");
    }

    public void refundGas(long gasValue, String cause) {
        if (isGasLogEnabled) {
            gasLogger.info("[{}] Refund for cause: [{}], gas: [{}]", invoke.hashCode(), cause, gasValue);
        }
        getResult().refundGas(gasValue);
    }

    public void futureRefundGas(long gasValue) {
        if (isLogEnabled) {
            logger.info("Future refund added: [{}]", gasValue);
        }
        getResult().addFutureRefund(gasValue);
    }

    public void resetFutureRefund() {
        getResult().resetFutureRefund();
    }

    public int replaceCode(byte[] newCode) {

        // In any case, remove the account
        getResult().addCodeChange(this.getOwnerAddress(), newCode);

        return 1; // in the future code size will be bounded.
    }

    public void storageSave(DataWord word1, DataWord word2) {
        storageSave(word1.getData(), word2.getData());
    }

    public void storageSave(byte[] key, byte[] val) {
        // DataWord constructor some times reference the passed byte[] instead
        // of making a copy.
        DataWord keyWord = new DataWord(key);
        DataWord valWord = new DataWord(val);

        // If DataWords will be reused, then we must clone them.
        if (useDataWordPool) {
            keyWord = keyWord.clone();
            valWord = valWord.clone();
        }

        getStorage().addStorageRow(getOwnerAddressLast20Bytes(), keyWord, valWord);
    }

    public byte[] getCode() {
        return ops;
    }

    public byte[] getCodeAt(DataWord address) {
        return getCodeAt(address.getLast20Bytes());
    }

    public byte[] getCodeAt(byte[] address20) {
        byte[] code = invoke.getRepository().getCode(address20);
        return nullToEmpty(code);
    }

    public DataWord getOwnerAddress() {
        return invoke.getOwnerAddress();
    }

    public DataWord getBlockHash(DataWord dw) {
        long blockIndex = dw.longValueSafe();
        // always returns positive, returns Integer.MAX_VALUE on overflows
        // block number would normally overflow int32 after ~1000 years (at 1 block every 10 seconds)
        // So int32 arithmetic is ok, but we use int64 anyway.
        return getBlockHash(blockIndex);
    }

    public DataWord getBlockHash(long index) {
       long bn = this.getNumber().longValue();
        if ((index <  bn) && (index >= Math.max(0, bn - 256))) {
            return new DataWord(this.invoke.getBlockStore().getBlockHashByNumber(index, getPrevHash().getData()));
        } else {
            return DataWord.ZERO.clone();
        }
    }

    public DataWord getLastEventBlockNumber() {
        long lebn = getStorage().getBlockNumberOfLastEvent(getOwnerAddressLast20Bytes());
        return new DataWord(lebn);
    }

    public DataWord getLastEventBlockNumber() {
        long lebn = getStorage().getBlockNumberOfLastEvent(getOwnerAddressLast20Bytes());
        return new DataWord(lebn);
    }

    public DataWord getBalance(DataWord address) {
        BigInteger balance = getStorage().getBalance(address.getLast20Bytes());
        return new DataWord(balance.toByteArray());
    }

    public DataWord getOriginAddress() {
        return invoke.getOriginAddress().clone();
    }

    public DataWord getCallerAddress() {
        return invoke.getCallerAddress().clone();
    }

    public DataWord getGasPrice() {
        return invoke.getMinGasPrice().clone();
    }

    public long getRemainingGas() {
        return invoke.getGas()- getResult().getGasUsed();
    }

    public DataWord getCallValue() {
            return invoke.getCallValue().clone();
    }

   // Optimization, returns a reference to the CallValue object.
    // Use only for read access.
    public DataWord getCallValueReadOnly() {
        return invoke.getCallValue();
    }
    public DataWord getDataSize() {
        return invoke.getDataSize().clone();
    }

    public DataWord getDataSizeReadOnly() {
        return invoke.getDataSize();
    }

    public DataWord getDataValue(DataWord index) {
        return invoke.getDataValue(index);
    }

    public byte[] getDataCopy(DataWord offset, DataWord length) {
        return invoke.getDataCopy(offset, length);
    }

    public DataWord storageLoad(DataWord key) {
        return getStorage().getStorageValue(getOwnerAddressLast20Bytes(), key);
    }

    public DataWord getPrevHash() {
        return invoke.getPrevHash().clone();
    }

    public DataWord getCoinbase() {
        return invoke.getCoinbase().clone();
    }

    public DataWord getTimestamp() {
        return invoke.getTimestamp().clone();
    }

    public DataWord getNumber() {
        return invoke.getNumber().clone();
    }

    public DataWord getTransactionIndex() {
        return new DataWord(invoke.getTransactionIndex());
    }

    public int getTransactionIndexAsInt() {
        return invoke.getTransactionIndex();
    }

    public DataWord getDifficulty() {
        return invoke.getDifficulty().clone();
    }

    public DataWord getGasLimit() {
        return invoke.getGaslimit().clone();
    }

    public ProgramResult getResult() {
        return result;
    }

    public void setRuntimeFailure(RuntimeException e) {
        getResult().setException(e);
    }

    public String memoryToString() {
        if (memory.size()>100000) {
            return "<Memory too long to show>";
        } else {
            return memory.toString();
        }
    }

    public void fullTrace() {

        if (logger.isTraceEnabled() || listener != null) {

            StringBuilder stackData = new StringBuilder();
            for (int i = 0; i < stack.size(); ++i) {
                stackData.append(" ").append(stack.get(i));
                if (i < stack.size() - 1) {
                    stackData.append("\n");
                }
            }

            if (stackData.length() > 0) {
                stackData.insert(0, "\n");
            }

            ContractDetails contractDetails = getStorage().
                    getContractDetails(getOwnerAddressLast20Bytes());
            StringBuilder storageData = new StringBuilder();
            if (contractDetails != null) {
                List<DataWord> storageKeys = new ArrayList<>(contractDetails.getStorage().keySet());
                Collections.sort(storageKeys);
                for (DataWord key : storageKeys) {
                    storageData.append(" ").append(key).append(" -> ").
                            append(contractDetails.getStorage().get(key)).append("\n");
                }
                if (storageData.length() > 0) {
                    storageData.insert(0, "\n");
                }
            }

            StringBuilder memoryData = new StringBuilder();
            StringBuilder oneLine = new StringBuilder();
            if (memory.size() > 320) {
                memoryData.append("... Memory Folded.... ")
                        .append("(")
                        .append(memory.size())
                        .append(") bytes");
            }
            else {
                for (int i = 0; i < memory.size(); ++i) {

                    byte value = memory.readByte(i);
                    oneLine.append(ByteUtil.oneByteToHexString(value)).append(" ");

                    if ((i + 1) % 16 == 0) {
                        String tmp = format("[%4s]-[%4s]", Integer.toString(i - 15, 16),
                                Integer.toString(i, 16)).replace(" ", "0");
                        memoryData.append("").append(tmp).append(" ");
                        memoryData.append(oneLine);
                        if (i < memory.size()) {
                            memoryData.append("\n");
                        }
                        oneLine.setLength(0);
                    }
                }
            }
            if (memoryData.length() > 0) {
                memoryData.insert(0, "\n");
            }

            StringBuilder opsString = new StringBuilder();
            for (int i = 0; i < ops.length; ++i) {

                String tmpString = Integer.toString(ops[i] & 0xFF, 16);
                tmpString = tmpString.length() == 1 ? "0" + tmpString : tmpString;

                if (i != pc) {
                    opsString.append(tmpString);
                } else {
                    opsString.append(" >>").append(tmpString).append("");
                }

            }
            if (pc >= ops.length) {
                opsString.append(" >>");
            }
            if (opsString.length() > 0) {
                opsString.insert(0, "\n ");
            }

            logger.trace(" -- OPS --     {}", opsString);
            logger.trace(" -- STACK --   {}", stackData);
            logger.trace(" -- MEMORY --  {}", memoryData);
            logger.trace(" -- STORAGE -- {}\n", storageData);
            logger.trace("\n  Spent Gas: [{}]/[{}]\n  Left Gas:  [{}]\n",
                    getResult().getGasUsed(),
                    invoke.getGas(),
                    getRemainingGas());

            StringBuilder globalOutput = new StringBuilder("\n");
            if (stackData.length() > 0) {
                stackData.append("\n");
            }

            if (pc != 0) {
                globalOutput.append("[Op: ").append(OpCode.code(lastOp).name()).append("]\n");
            }

            globalOutput.append(" -- OPS --     ").append(opsString).append("\n");
            globalOutput.append(" -- STACK --   ").append(stackData).append("\n");
            globalOutput.append(" -- MEMORY --  ").append(memoryData).append("\n");
            globalOutput.append(" -- STORAGE -- ").append(storageData).append("\n");

            if (getResult().getHReturn() != null) {
                globalOutput.append("\n  HReturn: ").append(
                        Hex.toHexString(getResult().getHReturn()));
            }

            // sophisticated assumption that msg.data != codedata
            // means we are calling the contract not creating it
            byte[] txData = invoke.getDataCopy(DataWord.ZERO, getDataSize());
            if (!Arrays.equals(txData, ops)) {
                globalOutput.append("\n  msg.data: ").append(Hex.toHexString(txData));
            }
            globalOutput.append("\n\n  Spent Gas: ").append(getResult().getGasUsed());

            if (listener != null) {
                listener.output(globalOutput.toString());
            }
        }
    }

    public void saveOpTrace() {
        if (this.pc < ops.length) {
            trace.addOp(ops[pc], pc, getCallDeep(), getRemainingGas(), traceListener.resetActions());
        }
    }

    public static int getScriptVersionInCode(byte[] ops){
        if (ops.length >= 4) {
            OpCode op = OpCode.code(ops[0]);
            if ((op!=null) && op == OpCode.HEADER) {
                return ops[2];
            }
        }
        return 0;
    }

    public ProgramTrace getTrace() {
        return trace;
    }

    public int processAndSkipCodeHeader(int offset) {
        int ret = offset;
        if (ops.length >= 4) {
            OpCode op = OpCode.code(ops[0]);
            if ((op != null) && op == OpCode.HEADER) {
                // next byte is executable format version
                // header length in bytes
                int exe = ops[1] & 0xff;
                // limit to positive to prevent version 0xff < 0x00
                exeVersion = (byte) Math.min(exe, 127);

                // limit to positive to prevent version 0xff < 0x00
                int script = ops[2] & 0xff;
                scriptVersion = (byte) Math.min(script, 127);
                int extHeaderLen = ops[3] & 0xff;
                ret = offset + 4 + extHeaderLen;
                startAddr = ret;
                pc = ret;
            }
        }
        return ret;
    }

    public void precompile() {
        int i = 0;
        exeVersion = 0;
        scriptVersion = 0;
        startAddr = 0;
        pc = 0;
        i = processAndSkipCodeHeader(i);
        computeJumpDests(i);
    }

    public void computeJumpDests(int start) {
        if (jumpdestSet == null) {
            jumpdestSet = new BitSet(ops.length);
        }

        for (int i = start; i < ops.length; ++i) {
            OpCode op = OpCode.code(ops[i]);

            if (op == null) {
                continue;
            }

            if (op == OpCode.JUMPDEST) {
                jumpdestSet.set(i);
            }

            if (op.asInt() >= OpCode.PUSH1.asInt() && op.asInt() <= OpCode.PUSH32.asInt()) {
                i += op.asInt() - OpCode.PUSH1.asInt() + 1;
            }
        }
    }

    static String formatBinData(byte[] binData, int startPC) {
        StringBuilder ret = new StringBuilder();
        for (int i = 0; i < binData.length; i+= 16) {
            ret.append(Utils.align("" + Integer.toHexString(startPC + (i)) + ":", ' ', 8, false));
            ret.append(Hex.toHexString(binData, i, min(16, binData.length - i))).append('\n');
        }
        return ret.toString();
    }

    public static String stringifyMultiline(byte[] code) {
        int index = 0;
        StringBuilder sb = new StringBuilder();
        BitSet mask = buildReachableBytecodesMask(code);
        ByteArrayOutputStream binData = new ByteArrayOutputStream();
        int binDataStartPC = -1;

        while (index < code.length) {
            final byte opCode = code[index];
            OpCode op = OpCode.code(opCode);

            if (!mask.get(index)) {
                if (binDataStartPC == -1) {
                    binDataStartPC = index;
                }
                binData.write(code[index]);
                index ++;
                if (index < code.length) {
                    continue;
                }
            }

            if (binDataStartPC != -1) {
                sb.append(formatBinData(binData.toByteArray(), binDataStartPC));
                binDataStartPC = -1;
                binData = new ByteArrayOutputStream();
                if (index == code.length) {
                    continue;
                }
            }

            sb.append(Utils.align("" + Integer.toHexString(index) + ":", ' ', 8, false));

            if (op == null) {
                sb.append("<UNKNOWN>: ").append(0xFF & opCode).append("\n");
                index ++;
                continue;
            }

            if (op.name().startsWith("PUSH")) {
                sb.append(' ').append(op.name()).append(' ');

                int nPush = op.val() - OpCode.PUSH1.val() + 1;
                byte[] data = Arrays.copyOfRange(code, index + 1, index + nPush + 1);
                BigInteger bi = new BigInteger(1, data);
                sb.append("0x").append(bi.toString(16));
                if (bi.bitLength() <= 32) {
                    sb.append(" (").append(new BigInteger(1, data).toString()).append(") ");
                }

                index += nPush + 1;
            } else {
                sb.append(' ').append(op.name());
                index++;
            }
            sb.append('\n');
        }

        return sb.toString();
    }

<<<<<<< HEAD
    public DataWord getReturnDataBufferSize() {
        return new DataWord(getReturnDataBufferSizeI());
    }

    private int getReturnDataBufferSizeI() {
        return returnDataBuffer == null ? 0 : returnDataBuffer.length;
    }

    public Optional<byte[]> getReturnDataBufferData(DataWord off, DataWord size) {
        long endPosition = (long) off.intValueSafe() + size.intValueSafe();
        if (endPosition > getReturnDataBufferSizeI()) {
            return Optional.empty();
        }

        if (returnDataBuffer == null) {
            return Optional.of(new byte[0]);
        }

        byte[] copiedData = Arrays.copyOfRange(returnDataBuffer, off.intValueSafe(), Math.toIntExact(endPosition));
        return Optional.of(copiedData);

    }

=======
>>>>>>> 75b88b79
    public void markBlockNumberOfLastEvent() {
        // This can be optimized by replacing invoke.getNumber().longValueCheck() by invoke.getNumberAsLong() and allow
        // invoke to keep the value as long internally.
        getStorage().setBlockNumberOfLastEvent(getOwnerAddressLast20Bytes(),invoke.getNumber().longValueCheck());
    }

    static class ByteCodeIterator {
        byte[] code;
        int pc;

        public ByteCodeIterator(byte[] code) {
            this.code = code;
        }

        public void setPC(int pc) {
            this.pc = pc;
        }

        public int getPC() {
            return pc;
        }

        public OpCode getCurOpcode() {
            return pc < code.length ? OpCode.code(code[pc]) : null;
        }

        public boolean isPush() {
            return getCurOpcode() != null ? getCurOpcode().name().startsWith("PUSH") : false;
        }

        public byte[] getCurOpcodeArg() {
            if (isPush()) {
                int nPush = getCurOpcode().val() - OpCode.PUSH1.val() + 1;
                return Arrays.copyOfRange(code, pc + 1, pc + nPush + 1);
            } else {
                return new byte[0];
            }
        }

        public boolean next() {
            pc += 1 + getCurOpcodeArg().length;
            return pc < code.length;
        }
    }

    static BitSet buildReachableBytecodesMask(byte[] code) {
        NavigableSet<Integer> gotos = new TreeSet<>();
        ByteCodeIterator it = new ByteCodeIterator(code);
        BitSet ret = new BitSet(code.length);
        int lastPush = 0;
        int lastPushPC = 0;
        do {
            ret.set(it.getPC()); // reachable bytecode
            if (it.isPush()) {
                lastPush = new BigInteger(1, it.getCurOpcodeArg()).intValue();
                lastPushPC = it.getPC();
            }
            if (it.getCurOpcode() == OpCode.JUMP || it.getCurOpcode() == OpCode.JUMPI) {
                if (it.getPC() != lastPushPC + 1) {
                    // some PC arithmetic we totally can't deal with
                    // assuming all bytecodes are reachable as a fallback
                    ret.setAll();
                    return ret;
                }
                int jumpPC = lastPush;
                if (!ret.get(jumpPC)) {
                    // code was not explored yet
                    gotos.add(jumpPC);
                }
            }
            if (it.getCurOpcode() == OpCode.JUMP || it.getCurOpcode() == OpCode.RETURN ||
                    it.getCurOpcode() == OpCode.STOP) {
                if (gotos.isEmpty()) {
                    break;
                }
                it.setPC(gotos.pollFirst());
            }
        } while(it.next());
        return ret;
    }

    public void addListener(ProgramOutListener listener) {
        this.listener = listener;
    }

    public int verifyJumpDest(DataWord nextPC) {
        // This is painstankly slow
        if (nextPC.occupyMoreThan(4)) {
            throw ExceptionHelper.badJumpDestination(-1);
        }
        int ret = nextPC.intValue(); // could be negative
        if (ret < 0 || ret >= jumpdestSet.size() || !jumpdestSet.get(ret)) {
            throw ExceptionHelper.badJumpDestination(ret);
        }
        return ret;
    }

    public void callToPrecompiledAddress(MessageCall msg, PrecompiledContract contract) {

        if (getCallDeep() == MAX_DEPTH) {
            stackPushZero();
            this.refundGas(msg.getGas().longValue(), " call deep limit reach");
            return;
        }

        Repository track = getStorage().startTracking();

        byte[] senderAddress = this.getOwnerAddressLast20Bytes();
        byte[] codeAddress = msg.getCodeAddress().getLast20Bytes();
        byte[] contextAddress = msg.getType().isStateless() ? senderAddress : codeAddress;

        BigInteger endowment = msg.getEndowment().value();
        BigInteger senderBalance = track.getBalance(senderAddress);
        if (senderBalance.compareTo(endowment) < 0) {
            stackPushZero();
            this.refundGas(msg.getGas().longValue(), "refund gas from message call");
            return;
        }

        byte[] data = this.memoryChunk(msg.getInDataOffs().intValue(),
                msg.getInDataSize().intValue());

        // Charge for endowment - is not reversible by rollback
        transfer(track, senderAddress, contextAddress, msg.getEndowment().value());

        if (byTestingSuite()) {
            // This keeps track of the calls created for a test
            this.getResult().addCallCreate(data,
                    msg.getCodeAddress().getLast20Bytes(),
                    msg.getGas().longValueSafe(),
                    msg.getEndowment().getNoLeadZeroesData());

            stackPushOne();
            return;
        }


        long requiredGas = contract.getGasForData(data);
        if (requiredGas > msg.getGas().longValue()) {

            this.refundGas(0, "call pre-compiled"); //matches cpp logic
            this.stackPushZero();
            track.rollback();
        } else {

            this.refundGas(msg.getGas().longValue() - requiredGas, "call pre-compiled");

            if (contract instanceof Bridge || contract instanceof RemascContract) {
                // CREATE CALL INTERNAL TRANSACTION
                InternalTransaction internalTx = addInternalTx(null, getGasLimit(), senderAddress, contextAddress, endowment, EMPTY_BYTE_ARRAY, "call");

                Block executionBlock = new Block(getPrevHash().getData(), EMPTY_BYTE_ARRAY, getCoinbase().getData(), EMPTY_BYTE_ARRAY,
                        getDifficulty().getData(), getNumber().longValue(), getGasLimit().getData(), 0, getTimestamp().longValue(),
                        EMPTY_BYTE_ARRAY, EMPTY_BYTE_ARRAY, EMPTY_BYTE_ARRAY, new ArrayList<>(), new ArrayList<>(), null);

                contract.init(internalTx, executionBlock, track, this.invoke.getBlockStore(), null, null);
            }
            byte[] out = contract.execute(data);

            this.memorySave(msg.getOutDataOffs().intValue(), out);
            this.stackPushOne();
            track.commit();
        }
    }

    public boolean byTestingSuite() {
        return invoke.byTestingSuite();
    }

    public interface ProgramOutListener {
        void output(String out);
    }

    @SuppressWarnings("serial")
    public static class OutOfGasException extends RuntimeException {

        public OutOfGasException(String message, Object... args) {
            super(format(message, args));
        }
    }

    @SuppressWarnings("serial")
    public static class IllegalOperationException extends RuntimeException {

        public IllegalOperationException(String message, Object... args) {
            super(format(message, args));
        }
    }

    @SuppressWarnings("serial")
    public static class BadJumpDestinationException extends RuntimeException {

        public BadJumpDestinationException(String message, Object... args) {
            super(format(message, args));
        }
    }

    @SuppressWarnings("serial")
    public static class StackTooSmallException extends RuntimeException {

        public StackTooSmallException(String message, Object... args) {
            super(format(message, args));
        }
    }

    public static class ExceptionHelper {

        private ExceptionHelper() { }

        public static OutOfGasException notEnoughOpGas(OpCode op, long opGas, long programGas) {
            return new OutOfGasException("Not enough gas for '%s' operation executing: opGas[%d], programGas[%d];", op, opGas, programGas);
        }

        public static OutOfGasException notEnoughOpGas(OpCode op, DataWord opGas, DataWord programGas) {
            return notEnoughOpGas(op, opGas.longValue(), programGas.longValue());
        }

        public static OutOfGasException notEnoughOpGas(OpCode op, BigInteger opGas, BigInteger programGas) {
            return notEnoughOpGas(op, opGas.longValue(), programGas.longValue());
        }

        public static OutOfGasException notEnoughSpendingGas(String cause, long gasValue, Program program) {
            return new OutOfGasException("Not enough gas for '%s' cause spending: invokeGas[%d], gas[%d], usedGas[%d];",
                    cause, program.invoke.getGas(), gasValue, program.getResult().getGasUsed());
        }

        public static OutOfGasException gasOverflow(BigInteger actualGas, BigInteger gasLimit) {
            return new OutOfGasException("Gas value overflow: actualGas[%d], gasLimit[%d];", actualGas.longValue(), gasLimit.longValue());
        }
        public static OutOfGasException gasOverflow(long actualGas, BigInteger gasLimit) {
            return new OutOfGasException("Gas value overflow: actualGas[%d], gasLimit[%d];", actualGas, gasLimit.longValue());
        }
        public static IllegalOperationException invalidOpCode(byte... opCode) {
            return new IllegalOperationException("Invalid operation code: opcode[%s];", Hex.toHexString(opCode, 0, 1));
        }

        public static BadJumpDestinationException badJumpDestination(int pc) {
            return new BadJumpDestinationException("Operation with pc isn't 'JUMPDEST': PC[%d];", pc);
        }

        public static StackTooSmallException tooSmallStack(int expectedSize, int actualSize) {
            return new StackTooSmallException("Expected stack size %d but actual %d;", expectedSize, actualSize);
        }

        public static RuntimeException tooLargeContractSize(int maxSize, int actualSize) {
            return new RuntimeException(format("Maximum contract size allowed %d but actual %d;", maxSize, actualSize));
        }
    }

    @SuppressWarnings("serial")
    public class StackTooLargeException extends RuntimeException {
        public StackTooLargeException(String message) {
            super(message);
        }
    }

    /**
     * used mostly for testing reasons
     */
    public byte[] getMemory() {
        return memory.read(0, memory.size());
    }

    /**
     * used mostly for testing reasons
     */
    public void initMem(byte[] data) {
        this.memory.write(0, data, data.length, false);
    }

    public byte getExeVersion() {
        return exeVersion;
    }
    public byte getScriptVersion() {
        return scriptVersion;
    }
    public int getStartAddr(){
        return startAddr;
    }

    @VisibleForTesting
    public BitSet getJumpdestSet() { return this.jumpdestSet; }
}<|MERGE_RESOLUTION|>--- conflicted
+++ resolved
@@ -1109,10 +1109,6 @@
         return new DataWord(lebn);
     }
 
-    public DataWord getLastEventBlockNumber() {
-        long lebn = getStorage().getBlockNumberOfLastEvent(getOwnerAddressLast20Bytes());
-        return new DataWord(lebn);
-    }
 
     public DataWord getBalance(DataWord address) {
         BigInteger balance = getStorage().getBalance(address.getLast20Bytes());
@@ -1480,7 +1476,6 @@
         return sb.toString();
     }
 
-<<<<<<< HEAD
     public DataWord getReturnDataBufferSize() {
         return new DataWord(getReturnDataBufferSizeI());
     }
@@ -1504,8 +1499,6 @@
 
     }
 
-=======
->>>>>>> 75b88b79
     public void markBlockNumberOfLastEvent() {
         // This can be optimized by replacing invoke.getNumber().longValueCheck() by invoke.getNumberAsLong() and allow
         // invoke to keep the value as long internally.
