--- conflicted
+++ resolved
@@ -18,11 +18,8 @@
  */
 package org.ethereum.core;
 
-<<<<<<< HEAD
 import co.rsk.crypto.Sha3Hash;
-=======
 import co.rsk.core.RskAddress;
->>>>>>> 89becd29
 import com.google.common.annotations.VisibleForTesting;
 import com.google.common.collect.Lists;
 import org.ethereum.crypto.HashUtil;
@@ -107,21 +104,12 @@
     }
 
     public BlockHeader(RLPList rlpHeader, boolean sealed) {
-<<<<<<< HEAD
+
         this.parentHash = new Sha3Hash(rlpHeader.get(0).getRLPData());
         this.unclesHash = new Sha3Hash(rlpHeader.get(1).getRLPData());
-        this.coinbase = rlpHeader.get(2).getRLPData();
+        this.coinbase = RLP.parseRskAddress(rlpHeader.get(2).getRLPData());
         byte[] rawStateRoot = rlpHeader.get(3).getRLPData();
         this.stateRoot = rawStateRoot == null? new Sha3Hash(EMPTY_TRIE_HASH): new Sha3Hash(rawStateRoot);
-=======
-        this.parentHash = rlpHeader.get(0).getRLPData();
-        this.unclesHash = rlpHeader.get(1).getRLPData();
-        this.coinbase = RLP.parseRskAddress(rlpHeader.get(2).getRLPData());
-        this.stateRoot = rlpHeader.get(3).getRLPData();
-        if (this.stateRoot == null) {
-            this.stateRoot = EMPTY_TRIE_HASH;
-        }
->>>>>>> 89becd29
 
         this.txTrieRoot = rlpHeader.get(4).getRLPData();
         if (this.txTrieRoot == null) {
@@ -426,13 +414,8 @@
     public byte[] getEncoded(boolean withMergedMiningFields) {
         byte[] parentHash = RLP.encodeElement(this.parentHash != null?this.parentHash.getBytes():null);
 
-<<<<<<< HEAD
         byte[] unclesHash = RLP.encodeElement(this.unclesHash != null?this.unclesHash.getBytes(): null);
-        byte[] coinbase = RLP.encodeElement(this.coinbase);
-=======
-        byte[] unclesHash = RLP.encodeElement(this.unclesHash);
         byte[] coinbase = RLP.encodeRskAddress(this.coinbase);
->>>>>>> 89becd29
 
         byte[] stateRoot = RLP.encodeElement(this.stateRoot != null?this.stateRoot.getBytes():null);
 
@@ -525,17 +508,10 @@
 
     private String toStringWithSuffix(final String suffix) {
         StringBuilder toStringBuff = new StringBuilder();
-<<<<<<< HEAD
-        toStringBuff.append("  parentHash=").append(parentHash.toString()).append(suffix);
-        toStringBuff.append("  unclesHash=").append(unclesHash.toString()).append(suffix);
-        toStringBuff.append("  coinbase=").append(toHexString(coinbase)).append(suffix);
-        toStringBuff.append("  stateRoot=").append(stateRoot.toString()).append(suffix);
-=======
-        toStringBuff.append("  parentHash=").append(toHexString(parentHash)).append(suffix);
-        toStringBuff.append("  unclesHash=").append(toHexString(unclesHash)).append(suffix);
+        toStringBuff.append("  parentHash=").append(parentHash).append(suffix);
+        toStringBuff.append("  unclesHash=").append(unclesHash).append(suffix);
         toStringBuff.append("  coinbase=").append(coinbase).append(suffix);
-        toStringBuff.append("  stateRoot=").append(toHexString(stateRoot)).append(suffix);
->>>>>>> 89becd29
+        toStringBuff.append("  stateRoot=").append(stateRoot).append(suffix);
         toStringBuff.append("  txTrieHash=").append(toHexString(txTrieRoot)).append(suffix);
         toStringBuff.append("  receiptsTrieHash=").append(toHexString(receiptTrieRoot)).append(suffix);
         toStringBuff.append("  difficulty=").append(toHexString(difficulty)).append(suffix);
