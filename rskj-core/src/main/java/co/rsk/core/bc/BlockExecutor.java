--- conflicted
+++ resolved
@@ -126,14 +126,8 @@
             return false;
         }
 
-<<<<<<< HEAD
         if (!result.getStateRoot().equals(block.getStateRoot()))  {
             logger.error("Block's given State Root doesn't match: {} {} {} != {}", block.getNumber(), block.getShortHash(), block.getStateRoot(), result.getStateRoot());
-            panicProcessor.panic("invalidstateroot", String.format("Block's given State Root Hash doesn't match: %s != %s", block.getStateRoot(), result.getStateRoot()));
-=======
-        if (!Arrays.equals(result.getStateRoot(), block.getStateRoot()))  {
-            logger.error("Block's given State Root doesn't match: {} {} {} != {}", block.getNumber(), block.getShortHash(), Hex.toHexString(block.getStateRoot()), Hex.toHexString(result.getStateRoot()));
->>>>>>> 89becd29
             return false;
         }
 
@@ -192,13 +186,8 @@
         return execute(block, stateRoot, false, true);
     }
 
-<<<<<<< HEAD
     private BlockResult execute(Block block, Sha3Hash stateRoot, boolean discardInvalidTxs, boolean ignoreReadyToExecute) {
-        logger.info("applyBlock: block: [{}] tx.list: [{}]", block.getNumber(), block.getTransactionsList().size());
-=======
-    private BlockResult execute(Block block, byte[] stateRoot, boolean discardInvalidTxs, boolean ignoreReadyToExecute) {
         logger.trace("applyBlock: block: [{}] tx.list: [{}]", block.getNumber(), block.getTransactionsList().size());
->>>>>>> 89becd29
 
         Repository initialRepository = repository.getSnapshotTo(stateRoot);
 
@@ -258,13 +247,8 @@
             receipt.setLogInfoList(txExecutor.getVMLogs());
             receipt.setStatus(txExecutor.getReceipt().getStatus());
 
-<<<<<<< HEAD
-            logger.info("block: [{}] executed tx: [{}] state: [{}]", block.getNumber(), Hex.toHexString(tx.getHash()),
+            logger.trace("block: [{}] executed tx: [{}] state: [{}]", block.getNumber(), Hex.toHexString(tx.getHash()),
                     lastStateRootHash);
-=======
-            logger.trace("block: [{}] executed tx: [{}] state: [{}]", block.getNumber(), Hex.toHexString(tx.getHash()),
-                    Hex.toHexString(lastStateRootHash));
->>>>>>> 89becd29
 
             logger.trace("tx[{}].receipt", i);
 
