--- conflicted
+++ resolved
@@ -22,14 +22,11 @@
 import co.rsk.mine.MinerServer;
 import co.rsk.net.*;
 import co.rsk.net.handler.TxHandlerImpl;
-<<<<<<< HEAD
 import co.rsk.net.sync.SyncConfiguration;
 import org.ethereum.core.Blockchain;
-=======
 import co.rsk.scoring.PeerScoringManager;
 import co.rsk.scoring.PunishmentParameters;
 import org.ethereum.config.SystemProperties;
->>>>>>> 230d90e6
 import org.ethereum.facade.EthereumImpl;
 import org.springframework.stereotype.Component;
 
@@ -40,12 +37,9 @@
 public class RskImpl extends EthereumImpl implements Rsk {
     private boolean isplaying;
     private NodeBlockProcessor nodeBlockProcessor;
-<<<<<<< HEAD
     private SyncProcessor syncProcessor;
 
-=======
     private PeerScoringManager peerScoringManager;
->>>>>>> 230d90e6
     private MessageHandler messageHandler;
     private static final Object NMH_LOCK = new Object();
     private static final Object PSM_LOCK = new Object();
@@ -91,15 +85,9 @@
         if (this.messageHandler == null) {
             synchronized (NMH_LOCK) {
                 if (this.messageHandler == null) {
-<<<<<<< HEAD
                     this.nodeBlockProcessor = this.getNodeBlockProcessor(); // Initialize nodeBlockProcessor if not done already.
                     NodeMessageHandler handler = new NodeMessageHandler(this.nodeBlockProcessor, this.syncProcessor, getChannelManager(),
-                            getWorldManager().getPendingState(), new TxHandlerImpl(getWorldManager()));
-=======
-                    this.nodeBlockProcessor = getNodeBlockProcessor(); // Initialize nodeBlockProcessor if not done already.
-                    NodeMessageHandler handler = new NodeMessageHandler(this.nodeBlockProcessor, getChannelManager(),
                             getWorldManager().getPendingState(), new TxHandlerImpl(getWorldManager()), this.getPeerScoringManager());
->>>>>>> 230d90e6
                     handler.start();
                     this.messageHandler = handler;
                 }
