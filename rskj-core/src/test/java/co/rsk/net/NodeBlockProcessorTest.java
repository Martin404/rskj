/*
 * This file is part of RskJ
 * Copyright (C) 2017 RSK Labs Ltd.
 *
 * This program is free software: you can redistribute it and/or modify
 * it under the terms of the GNU Lesser General Public License as published by
 * the Free Software Foundation, either version 3 of the License, or
 * (at your option) any later version.
 *
 * This program is distributed in the hope that it will be useful,
 * but WITHOUT ANY WARRANTY; without even the implied warranty of
 * MERCHANTABILITY or FITNESS FOR A PARTICULAR PURPOSE. See the
 * GNU Lesser General Public License for more details.
 *
 * You should have received a copy of the GNU Lesser General Public License
 * along with this program. If not, see <http://www.gnu.org/licenses/>.
 */

package co.rsk.net;

import co.rsk.blockchain.utils.BlockGenerator;
import co.rsk.net.messages.*;
import co.rsk.net.simples.SimpleNodeSender;
import co.rsk.test.builders.BlockChainBuilder;
import co.rsk.net.simples.SimpleMessageSender;
import org.ethereum.core.*;
import org.ethereum.crypto.HashUtil;
import org.ethereum.db.ByteArrayWrapper;
import org.junit.Assert;
import org.junit.Test;

import java.math.BigInteger;
import java.util.List;

/**
 * Created by ajlopez on 5/11/2016.
 */
public class NodeBlockProcessorTest {
    @Test
    public void processBlockSavingInStore() {
        final BlockStore store = new BlockStore();
        final MessageSender sender = new SimpleMessageSender();

        final Blockchain blockchain = BlockChainBuilder.ofSize(0);
        final Block parent = BlockGenerator.createChildBlock(BlockGenerator.getGenesisBlock());
        final Block orphan = BlockGenerator.createChildBlock(parent);

        BlockNodeInformation nodeInformation = new BlockNodeInformation();
        BlockSyncService blockSyncService = new BlockSyncService(store, blockchain, nodeInformation, null);
        final NodeBlockProcessor processor = new NodeBlockProcessor(store, blockchain, nodeInformation, blockSyncService);

        processor.processBlock(sender, orphan);
        Assert.assertTrue(processor.getNodeInformation().getNodesByBlock(orphan.getHash()).size() == 1);

        Assert.assertTrue(store.hasBlock(orphan));
        Assert.assertEquals(1, store.size());
    }

    @Test
    public void processBlockWithTooMuchHeight() {
        final BlockStore store = new BlockStore();
        final MessageSender sender = new SimpleMessageSender();

        final Blockchain blockchain = BlockChainBuilder.ofSize(0);
        final Block orphan = BlockGenerator.createBlock(1000, 0);

        BlockNodeInformation nodeInformation = new BlockNodeInformation();
        BlockSyncService blockSyncService = new BlockSyncService(store, blockchain, nodeInformation, null);
        final NodeBlockProcessor processor = new NodeBlockProcessor(store, blockchain, nodeInformation, blockSyncService);

        processor.processBlock(sender, orphan);

        Assert.assertFalse(processor.getNodeInformation().getNodesByBlock(orphan.getHash()).size() == 1);
        Assert.assertFalse(store.hasBlock(orphan));
        Assert.assertEquals(0, store.size());
    }

    @Test
    public void processBlockWithTooMuchHeightAfterFilterIsRemoved() {
        final BlockStore store = new BlockStore();
        final MessageSender sender = new SimpleMessageSender();

        final Blockchain blockchain = BlockChainBuilder.ofSize(0);
        final Block block = BlockGenerator.createBlock(1000, 0);

        BlockNodeInformation nodeInformation = new BlockNodeInformation();
        BlockSyncService blockSyncService = new BlockSyncService(store, blockchain, nodeInformation, null);
        final NodeBlockProcessor processor = new NodeBlockProcessor(store, blockchain, nodeInformation, blockSyncService);
        processor.acceptAnyBlock();

        processor.processBlock(sender, block);

        Assert.assertTrue(processor.getNodeInformation().getNodesByBlock(block.getHash()).size() == 1);
        Assert.assertTrue(store.hasBlock(block));
        Assert.assertEquals(1, store.size());
    }

    @Test
    public void processBlockAddingToBlockchain() {
        Blockchain blockchain = BlockChainBuilder.ofSize(10);

        Assert.assertEquals(10, blockchain.getBestBlock().getNumber());

        BlockStore store = new BlockStore();
        Block genesis = blockchain.getBlockByNumber(0);
        store.saveBlock(genesis);
        Block block = BlockGenerator.createChildBlock(blockchain.getBlockByNumber(10));

        Assert.assertEquals(11, block.getNumber());
        Assert.assertArrayEquals(blockchain.getBestBlockHash(), block.getParentHash());

        BlockNodeInformation nodeInformation = new BlockNodeInformation();
        BlockSyncService blockSyncService = new BlockSyncService(store, blockchain, nodeInformation, null);
        final NodeBlockProcessor processor = new NodeBlockProcessor(store, blockchain, nodeInformation, blockSyncService);

        processor.processBlock(null, block);

        Assert.assertFalse(store.hasBlock(block));
        Assert.assertEquals(11, blockchain.getBestBlock().getNumber());
        Assert.assertArrayEquals(block.getHash(), blockchain.getBestBlockHash());
        Assert.assertEquals(1, store.size());
    }

    @Test
    public void processTenBlocksAddingToBlockchain() {
        Blockchain blockchain = BlockChainBuilder.ofSize(0);
        BlockStore store = new BlockStore();
        Block genesis = blockchain.getBestBlock();

        List<Block> blocks = BlockGenerator.getBlockChain(genesis, 10);

        BlockNodeInformation nodeInformation = new BlockNodeInformation();
        BlockSyncService blockSyncService = new BlockSyncService(store, blockchain, nodeInformation, null);
        final NodeBlockProcessor processor = new NodeBlockProcessor(store, blockchain, nodeInformation, blockSyncService);

        processor.processBlock(null, genesis);
        Assert.assertEquals(0, store.size());

        for (Block b : blocks)
            processor.processBlock(null, b);

        Assert.assertEquals(10, blockchain.getBestBlock().getNumber());
        Assert.assertEquals(0, store.size());
    }

    @Test
    public void processTwoBlockListsAddingToBlockchain() {
        Blockchain blockchain = BlockChainBuilder.ofSize(0);
        BlockStore store = new BlockStore();
        Block genesis = blockchain.getBestBlock();
        List<Block> blocks = BlockGenerator.getBlockChain(genesis, 10);
        List<Block> blocks2 = BlockGenerator.getBlockChain(genesis, 20);

        BlockNodeInformation nodeInformation = new BlockNodeInformation();
        BlockSyncService blockSyncService = new BlockSyncService(store, blockchain, nodeInformation, null);
        final NodeBlockProcessor processor = new NodeBlockProcessor(store, blockchain, nodeInformation, blockSyncService);

        processor.processBlock(null, genesis);
        Assert.assertEquals(0, store.size());

        for (Block b : blocks)
            processor.processBlock(null, b);
        for (Block b : blocks2)
            processor.processBlock(null, b);

        Assert.assertEquals(20, blockchain.getBestBlock().getNumber());
        Assert.assertEquals(0, store.size());
    }

    @Test
    public void processTwoBlockListsAddingToBlockchainWithFork() {
        BlockStore store = new BlockStore();
        Blockchain blockchain = BlockChainBuilder.ofSize(0);
        Block genesis = blockchain.getBestBlock();

        List<Block> blocks = BlockGenerator.getBlockChain(genesis, 10);
        List<Block> blocks2 = BlockGenerator.getBlockChain(blocks.get(4), 20);

        BlockNodeInformation nodeInformation = new BlockNodeInformation();
        BlockSyncService blockSyncService = new BlockSyncService(store, blockchain, nodeInformation, null);
        final NodeBlockProcessor processor = new NodeBlockProcessor(store, blockchain, nodeInformation, blockSyncService);

        processor.processBlock(null, genesis);
        Assert.assertEquals(0, store.size());

        for (Block b : blocks)
            processor.processBlock(null, b);
        for (Block b : blocks2)
            processor.processBlock(null, b);

        Assert.assertEquals(25, blockchain.getBestBlock().getNumber());
        Assert.assertEquals(0, store.size());
    }

    @Test
    public void noSyncingWithEmptyBlockchain() {
        BlockStore store = new BlockStore();
        Block genesis = BlockGenerator.getGenesisBlock();
        Blockchain blockchain = BlockChainBuilder.ofSize(0);

        BlockNodeInformation nodeInformation = new BlockNodeInformation();
        BlockSyncService blockSyncService = new BlockSyncService(store, blockchain, nodeInformation, null);
        final NodeBlockProcessor processor = new NodeBlockProcessor(store, blockchain, nodeInformation, blockSyncService);

        Assert.assertFalse(processor.isSyncingBlocks());
    }

    @Test
    public void noSyncingWithEmptyBlockchainAndLowBestBlock() {
        BlockStore store = new BlockStore();
        Block block = BlockGenerator.createBlock(10, 0);
        Blockchain blockchain = BlockChainBuilder.ofSize(0);

        BlockNodeInformation nodeInformation = new BlockNodeInformation();
        BlockSyncService blockSyncService = new BlockSyncService(store, blockchain, nodeInformation, null);
        final NodeBlockProcessor processor = new NodeBlockProcessor(store, blockchain, nodeInformation, blockSyncService);

        Assert.assertFalse(processor.isSyncingBlocks());

        Status status = new Status(block.getNumber(), block.getHash());
        processor.processStatus(new SimpleNodeSender(null, null), status);

        Assert.assertFalse(processor.isSyncingBlocks());
    }

    @Test
    public void syncingWithEmptyBlockchainAndHighBestBlock() {
        BlockStore store = new BlockStore();
        Block block = BlockGenerator.createBlock(30, 0);
        Blockchain blockchain = BlockChainBuilder.ofSize(0);

        BlockNodeInformation nodeInformation = new BlockNodeInformation();
        BlockSyncService blockSyncService = new BlockSyncService(store, blockchain, nodeInformation, null);
        final NodeBlockProcessor processor = new NodeBlockProcessor(store, blockchain, nodeInformation, blockSyncService);

        Assert.assertFalse(processor.isSyncingBlocks());

        Status status = new Status(block.getNumber(), block.getHash());
        processor.processStatus(new SimpleNodeSender(null, null), status);

        Assert.assertTrue(processor.isSyncingBlocks());
    }

    @Test
    public void syncingThenNoSyncing() {
        BlockStore store = new BlockStore();
        Block block = BlockGenerator.createBlock(30, 0);
        Blockchain blockchain = BlockChainBuilder.ofSize(0);

        BlockNodeInformation nodeInformation = new BlockNodeInformation();
        BlockSyncService blockSyncService = new BlockSyncService(store, blockchain, nodeInformation, null);
        final NodeBlockProcessor processor = new NodeBlockProcessor(store, blockchain, nodeInformation, blockSyncService);

        Assert.assertFalse(processor.isSyncingBlocks());

        Status status = new Status(block.getNumber(), block.getHash());
        processor.processStatus(new SimpleNodeSender(null, null), status);

        Assert.assertTrue(processor.hasBetterBlockToSync());
        Assert.assertTrue(processor.isSyncingBlocks());

        blockchain.setBestBlock(block);
        blockchain.setTotalDifficulty(BigInteger.valueOf(30));

        Assert.assertFalse(processor.hasBetterBlockToSync());
        Assert.assertFalse(processor.isSyncingBlocks());

        Block block2 = BlockGenerator.createBlock(60, 0);
        Status status2 = new Status(block2.getNumber(), block2.getHash());
        processor.processStatus(new SimpleNodeSender(null, null), status2);

        Assert.assertTrue(processor.hasBetterBlockToSync());
        Assert.assertFalse(processor.isSyncingBlocks());
    }

    @Test
    public void processTenBlocksGenesisAtLastAddingToBlockchain() {
        BlockStore store = new BlockStore();
        Blockchain blockchain = BlockChainBuilder.ofSize(0);
        Block genesis = blockchain.getBestBlock();
        List<Block> blocks = BlockGenerator.getBlockChain(genesis, 10);

        BlockNodeInformation nodeInformation = new BlockNodeInformation();
        BlockSyncService blockSyncService = new BlockSyncService(store, blockchain, nodeInformation, null);
        final NodeBlockProcessor processor = new NodeBlockProcessor(store, blockchain, nodeInformation, blockSyncService);

        for (Block b : blocks)
            processor.processBlock(null, b);

        processor.processBlock(null, genesis);

        Assert.assertEquals(10, blockchain.getBestBlock().getNumber());
        Assert.assertEquals(0, store.size());
    }

    @Test
    public void processTenBlocksInverseOrderAddingToBlockchain() {
        Blockchain blockchain = BlockChainBuilder.ofSize(0);
        BlockStore store = new BlockStore();
        Block genesis = blockchain.getBestBlock();
        List<Block> blocks = BlockGenerator.getBlockChain(genesis, 10);

        BlockNodeInformation nodeInformation = new BlockNodeInformation();
        BlockSyncService blockSyncService = new BlockSyncService(store, blockchain, nodeInformation, null);
        final NodeBlockProcessor processor = new NodeBlockProcessor(store, blockchain, nodeInformation, blockSyncService);

        for (int k = 0; k < 10; k++)
            processor.processBlock(null, blocks.get(9 - k));

        processor.processBlock(null, genesis);

        Assert.assertEquals(10, blockchain.getBestBlock().getNumber());
        Assert.assertEquals(0, store.size());
    }

    @Test
    public void processTenBlocksWithHoleAddingToBlockchain() {
        Blockchain blockchain = BlockChainBuilder.ofSize(0);
        BlockStore store = new BlockStore();
        Block genesis = blockchain.getBestBlock();
        List<Block> blocks = BlockGenerator.getBlockChain(genesis, 10);

        BlockNodeInformation nodeInformation = new BlockNodeInformation();
        BlockSyncService blockSyncService = new BlockSyncService(store, blockchain, nodeInformation, null);
        final NodeBlockProcessor processor = new NodeBlockProcessor(store, blockchain, nodeInformation, blockSyncService);

        for (int k = 0; k < 10; k++)
            if (k != 5)
                processor.processBlock(null, blocks.get(9 - k));

        processor.processBlock(null, genesis);
        processor.processBlock(null, blocks.get(4));

        Assert.assertEquals(10, blockchain.getBestBlock().getNumber());
        Assert.assertEquals(0, store.size());
    }

    @Test
    public void processBlockAddingToBlockchainUsingItsParent() {
        BlockStore store = new BlockStore();
        Block genesis = BlockGenerator.getGenesisBlock();
        store.saveBlock(genesis);
        Blockchain blockchain = BlockChainBuilder.ofSize(10);
        Block parent = BlockGenerator.createChildBlock(blockchain.getBlockByNumber(10));
        Block block = BlockGenerator.createChildBlock(parent);

        Assert.assertEquals(11, parent.getNumber());
        Assert.assertEquals(12, block.getNumber());
        Assert.assertArrayEquals(blockchain.getBestBlockHash(), parent.getParentHash());

        BlockNodeInformation nodeInformation = new BlockNodeInformation();
        BlockSyncService blockSyncService = new BlockSyncService(store, blockchain, nodeInformation, null);
        final NodeBlockProcessor processor = new NodeBlockProcessor(store, blockchain, nodeInformation, blockSyncService);

        processor.processBlock(null, block);

        Assert.assertTrue(store.hasBlock(block));
        Assert.assertNull(blockchain.getBlockByHash(block.getHash()));

        processor.processBlock(null, parent);

        Assert.assertFalse(store.hasBlock(block));
        Assert.assertFalse(store.hasBlock(parent));

        Assert.assertEquals(12, blockchain.getBestBlock().getNumber());
        Assert.assertArrayEquals(block.getHash(), blockchain.getBestBlockHash());
        Assert.assertEquals(1, store.size());
    }

    @Test
    public void processBlockRetrievingParentUsingSender() {
        final BlockStore store = new BlockStore();
        final Blockchain blockchain = BlockChainBuilder.ofSize(0);

        BlockNodeInformation nodeInformation = new BlockNodeInformation();
        BlockSyncService blockSyncService = new BlockSyncService(store, blockchain, nodeInformation, null);
        final NodeBlockProcessor processor = new NodeBlockProcessor(store, blockchain, nodeInformation, blockSyncService);
        final SimpleMessageSender sender = new SimpleMessageSender();

        final Block genesis = BlockGenerator.getGenesisBlock();
        final Block parent = BlockGenerator.createChildBlock(genesis);
        final Block block = BlockGenerator.createChildBlock(parent);

        processor.processBlock(sender, block);

        Assert.assertTrue(processor.getNodeInformation().getNodesByBlock(block.getHash()).size() == 1);
        Assert.assertTrue(store.hasBlock(block));
        Assert.assertEquals(1, sender.getMessages().size());
        Assert.assertEquals(1, store.size());

        final Message message = sender.getMessages().get(0);

        Assert.assertNotNull(message);
        Assert.assertEquals(MessageType.GET_BLOCK_MESSAGE, message.getMessageType());

        final GetBlockMessage gbMessage = (GetBlockMessage) message;

        Assert.assertArrayEquals(block.getParentHash(), gbMessage.getBlockHash());
    }

    @Test
    public void processStatusRetrievingBestBlockUsingSender() {
        final BlockStore store = new BlockStore();
        final Blockchain blockchain = BlockChainBuilder.ofSize(0);

        BlockNodeInformation nodeInformation = new BlockNodeInformation();
        BlockSyncService blockSyncService = new BlockSyncService(store, blockchain, nodeInformation, null);
        final NodeBlockProcessor processor = new NodeBlockProcessor(store, blockchain, nodeInformation, blockSyncService);
        final SimpleMessageSender sender = new SimpleMessageSender();

        final Block genesis = BlockGenerator.getGenesisBlock();
        final Block block = BlockGenerator.createChildBlock(genesis);
        final Status status = new Status(block.getNumber(), block.getHash());

        processor.processStatus(sender, status);
        Assert.assertTrue(processor.getNodeInformation().getNodesByBlock(block.getHash()).size() == 1);

        Assert.assertEquals(1, sender.getGetBlockMessages().size());

        final Message message = sender.getGetBlockMessages().get(0);

        Assert.assertNotNull(message);
        Assert.assertEquals(MessageType.GET_BLOCK_MESSAGE, message.getMessageType());

        final GetBlockMessage gbMessage = (GetBlockMessage) message;

        Assert.assertArrayEquals(block.getHash(), gbMessage.getBlockHash());
        Assert.assertEquals(0, store.size());
    }

    @Test
    public void processStatusHavingBestBlockInStore() {
        final BlockStore store = new BlockStore();
        final Blockchain blockchain = BlockChainBuilder.ofSize(0);
        BlockNodeInformation nodeInformation = new BlockNodeInformation();
        BlockSyncService blockSyncService = new BlockSyncService(store, blockchain, nodeInformation, null);
        final NodeBlockProcessor processor = new NodeBlockProcessor(store, blockchain, nodeInformation, blockSyncService);
        final SimpleMessageSender sender = new SimpleMessageSender();

        final Block genesis = BlockGenerator.getGenesisBlock();
        final Block block = BlockGenerator.createChildBlock(genesis);

        store.saveBlock(block);
        final Status status = new Status(block.getNumber(), block.getHash());

        processor.processStatus(sender, status);
        Assert.assertTrue(processor.getNodeInformation().getNodesByBlock(block.getHash()).size() == 1);
        Assert.assertEquals(1, store.size());
    }

    @Test
    public void processStatusHavingBestBlockAsBestBlockInBlockchain() {
        final BlockStore store = new BlockStore();
        final Blockchain blockchain = BlockChainBuilder.ofSize(2);
        BlockNodeInformation nodeInformation = new BlockNodeInformation();
        BlockSyncService blockSyncService = new BlockSyncService(store, blockchain, nodeInformation, null);
        final NodeBlockProcessor processor = new NodeBlockProcessor(store, blockchain, nodeInformation, blockSyncService);

        final SimpleMessageSender sender = new SimpleMessageSender();

        final Block block = blockchain.getBestBlock();
        final ByteArrayWrapper blockHash = new ByteArrayWrapper(block.getHash());

        final Status status = new Status(block.getNumber(), block.getHash());

        processor.processStatus(sender, status);
        Assert.assertTrue(processor.getNodeInformation().getNodesByBlock(block.getHash()).size() == 1);
        Assert.assertTrue(nodeInformation.getBlocksByNode(sender.getNodeID()).contains(blockHash));

        Assert.assertEquals(0, sender.getGetBlockMessages().size());
        Assert.assertEquals(0, store.size());
    }

    @Test
    public void processStatusHavingBestBlockInBlockchainStore() {
        final BlockStore store = new BlockStore();
        final Blockchain blockchain = BlockChainBuilder.ofSize(2);
        BlockNodeInformation nodeInformation = new BlockNodeInformation();
        BlockSyncService blockSyncService = new BlockSyncService(store, blockchain, nodeInformation, null);
        final NodeBlockProcessor processor = new NodeBlockProcessor(store, blockchain, nodeInformation, blockSyncService);

        final SimpleMessageSender sender = new SimpleMessageSender();

        final Block block = blockchain.getBlockByNumber(1);
        final ByteArrayWrapper blockHash = new ByteArrayWrapper(block.getHash());

        store.saveBlock(block);
        final Status status = new Status(block.getNumber(), block.getHash());

        Assert.assertTrue(nodeInformation.getBlocksByNode(sender.getNodeID()).isEmpty());

        processor.processStatus(sender, status);
        Assert.assertTrue(nodeInformation.getBlocksByNode(sender.getNodeID()).contains(blockHash));

        Assert.assertEquals(0, sender.getGetBlockMessages().size());
    }

    @Test
    public void processGetBlockHeaderMessageUsingBlockInStore() {
        final Block block = BlockGenerator.getBlock(3);
        final ByteArrayWrapper blockHash = new ByteArrayWrapper(block.getHash());

        final BlockStore store = new BlockStore();
        store.saveBlock(block);

        final Blockchain blockchain = BlockChainBuilder.ofSize(0);
        BlockNodeInformation nodeInformation = new BlockNodeInformation();
        BlockSyncService blockSyncService = new BlockSyncService(store, blockchain, nodeInformation, null);
        final NodeBlockProcessor processor = new NodeBlockProcessor(store, blockchain, nodeInformation, blockSyncService);

        final SimpleMessageSender sender = new SimpleMessageSender();

        processor.processGetBlockHeaders(sender, block.getHash());

        Assert.assertFalse(sender.getMessages().isEmpty());
        Assert.assertEquals(1, sender.getMessages().size());

        final Message message = sender.getMessages().get(0);

        Assert.assertEquals(MessageType.BLOCK_HEADERS_MESSAGE, message.getMessageType());

        final BlockHeadersMessage bMessage = (BlockHeadersMessage) message;

        Assert.assertArrayEquals(block.getHeader().getHash(), bMessage.getBlockHeaders().get(0).getHash());
    }

    @Test
    public void processGetBlockHeaderMessageUsingEmptyStore() {
        final Block block = BlockGenerator.getBlock(3);
        final BlockStore store = new BlockStore();
        final Blockchain blockchain = BlockChainBuilder.ofSize(0);

        BlockNodeInformation nodeInformation = new BlockNodeInformation();
        BlockSyncService blockSyncService = new BlockSyncService(store, blockchain, nodeInformation, null);
        final NodeBlockProcessor processor = new NodeBlockProcessor(store, blockchain, nodeInformation, blockSyncService);

        final SimpleMessageSender sender = new SimpleMessageSender();

        Assert.assertTrue(nodeInformation.getBlocksByNode(sender.getNodeID()).isEmpty());

        processor.processGetBlockHeaders(sender, block.getHash());

        Assert.assertTrue(nodeInformation.getBlocksByNode(sender.getNodeID()).isEmpty());

        Assert.assertTrue(sender.getMessages().isEmpty());
    }

    @Test
    public void processGetBlockHeaderMessageUsingBlockInBlockchain() {
        final Blockchain blockchain = BlockChainBuilder.ofSize(10);
        final Block block = blockchain.getBlockByNumber(5);
        final ByteArrayWrapper blockHash = new ByteArrayWrapper(block.getHash());
        final BlockStore store = new BlockStore();

        BlockNodeInformation nodeInformation = new BlockNodeInformation();
        BlockSyncService blockSyncService = new BlockSyncService(store, blockchain, nodeInformation, null);
        final NodeBlockProcessor processor = new NodeBlockProcessor(store, blockchain, nodeInformation, blockSyncService);

        final SimpleMessageSender sender = new SimpleMessageSender();

        processor.processGetBlockHeaders(sender, block.getHash());

        Assert.assertFalse(sender.getMessages().isEmpty());
        Assert.assertEquals(1, sender.getMessages().size());

        final Message message = sender.getMessages().get(0);

        Assert.assertEquals(MessageType.BLOCK_HEADERS_MESSAGE, message.getMessageType());

        final BlockHeadersMessage bMessage = (BlockHeadersMessage) message;

        Assert.assertArrayEquals(block.getHeader().getHash(), bMessage.getBlockHeaders().get(0).getHash());
    }

    @Test
    public void processGetBlockMessageUsingBlockInStore() {
        final Block block = BlockGenerator.getBlock(3);
        final ByteArrayWrapper blockHash = new ByteArrayWrapper(block.getHash());

        final BlockStore store = new BlockStore();
        store.saveBlock(block);

        final Blockchain blockchain = BlockChainBuilder.ofSize(0);
        BlockNodeInformation nodeInformation = new BlockNodeInformation();
        BlockSyncService blockSyncService = new BlockSyncService(store, blockchain, nodeInformation, null);
        final NodeBlockProcessor processor = new NodeBlockProcessor(store, blockchain, nodeInformation, blockSyncService);

        final SimpleMessageSender sender = new SimpleMessageSender();

        Assert.assertTrue(nodeInformation.getBlocksByNode(sender.getNodeID()).isEmpty());

        processor.processGetBlock(sender, block.getHash());

        Assert.assertTrue(nodeInformation.getBlocksByNode(sender.getNodeID()).contains(blockHash));

        Assert.assertFalse(sender.getMessages().isEmpty());
        Assert.assertEquals(1, sender.getMessages().size());

        final Message message = sender.getMessages().get(0);

        Assert.assertEquals(MessageType.BLOCK_MESSAGE, message.getMessageType());

        final BlockMessage bMessage = (BlockMessage) message;

        Assert.assertArrayEquals(block.getHash(), bMessage.getBlock().getHash());
    }

    @Test
    public void processGetBlockMessageUsingEmptyStore() {
        final Block block = BlockGenerator.getBlock(3);
        final ByteArrayWrapper blockHash = new ByteArrayWrapper(block.getHash());
        final BlockStore store = new BlockStore();
        final Blockchain blockchain = BlockChainBuilder.ofSize(0);

        BlockNodeInformation nodeInformation = new BlockNodeInformation();
        BlockSyncService blockSyncService = new BlockSyncService(store, blockchain, nodeInformation, null);
        final NodeBlockProcessor processor = new NodeBlockProcessor(store, blockchain, nodeInformation, blockSyncService);

        final SimpleMessageSender sender = new SimpleMessageSender();

        Assert.assertTrue(nodeInformation.getBlocksByNode(sender.getNodeID()).isEmpty());

        processor.processGetBlock(sender, block.getHash());

        Assert.assertTrue(nodeInformation.getBlocksByNode(sender.getNodeID()).isEmpty());

        Assert.assertTrue(sender.getMessages().isEmpty());
    }

    @Test
    public void processGetBlockMessageUsingBlockInBlockchain() {
        final Blockchain blockchain = BlockChainBuilder.ofSize(10);
        final Block block = blockchain.getBlockByNumber(5);
        final ByteArrayWrapper blockHash = new ByteArrayWrapper(block.getHash());
        final BlockStore store = new BlockStore();

        BlockNodeInformation nodeInformation = new BlockNodeInformation();
        BlockSyncService blockSyncService = new BlockSyncService(store, blockchain, nodeInformation, null);
        final NodeBlockProcessor processor = new NodeBlockProcessor(store, blockchain, nodeInformation, blockSyncService);

        final SimpleMessageSender sender = new SimpleMessageSender();

        Assert.assertTrue(nodeInformation.getBlocksByNode(sender.getNodeID()).isEmpty());

        processor.processGetBlock(sender, block.getHash());

        Assert.assertTrue(nodeInformation.getBlocksByNode(sender.getNodeID()).contains(blockHash));

        Assert.assertFalse(sender.getMessages().isEmpty());
        Assert.assertEquals(1, sender.getMessages().size());

        final Message message = sender.getMessages().get(0);

        Assert.assertEquals(MessageType.BLOCK_MESSAGE, message.getMessageType());

        final BlockMessage bMessage = (BlockMessage) message;

        Assert.assertArrayEquals(block.getHash(), bMessage.getBlock().getHash());
    }

    @Test
    public void processBlockRequestMessageUsingBlockInStore() {
        final Block block = BlockGenerator.getBlock(3);
        final ByteArrayWrapper blockHash = new ByteArrayWrapper(block.getHash());

        final BlockStore store = new BlockStore();
        store.saveBlock(block);

        final Blockchain blockchain = BlockChainBuilder.ofSize(0);
        BlockNodeInformation nodeInformation = new BlockNodeInformation();
        BlockSyncService blockSyncService = new BlockSyncService(store, blockchain, nodeInformation, null);
        final NodeBlockProcessor processor = new NodeBlockProcessor(store, blockchain, nodeInformation, blockSyncService);

        final SimpleMessageSender sender = new SimpleMessageSender();

        Assert.assertTrue(nodeInformation.getBlocksByNode(sender.getNodeID()).isEmpty());

        processor.processBlockRequest(sender, 100, block.getHash());

        Assert.assertTrue(nodeInformation.getBlocksByNode(sender.getNodeID()).contains(blockHash));

        Assert.assertFalse(sender.getMessages().isEmpty());
        Assert.assertEquals(1, sender.getMessages().size());

        final Message message = sender.getMessages().get(0);

        Assert.assertEquals(MessageType.BLOCK_RESPONSE_MESSAGE, message.getMessageType());

        final BlockResponseMessage bMessage = (BlockResponseMessage) message;

        Assert.assertEquals(100, bMessage.getId());
        Assert.assertArrayEquals(block.getHash(), bMessage.getBlock().getHash());
    }

    @Test
    public void processBodyRequestMessageUsingBlockInBlockchain() {
        final Blockchain blockchain = BlockChainBuilder.ofSize(10);
        final Block block = blockchain.getBlockByNumber(3);
        final BlockStore store = new BlockStore();
        BlockNodeInformation nodeInformation = new BlockNodeInformation();
        BlockSyncService blockSyncService = new BlockSyncService(store, blockchain, nodeInformation, null);
        final NodeBlockProcessor processor = new NodeBlockProcessor(store, blockchain, nodeInformation, blockSyncService);

        final SimpleMessageSender sender = new SimpleMessageSender();

        processor.processBodyRequest(sender, 100, block.getHash());

        Assert.assertFalse(sender.getMessages().isEmpty());
        Assert.assertEquals(1, sender.getMessages().size());

        final Message message = sender.getMessages().get(0);

        Assert.assertEquals(MessageType.BODY_RESPONSE_MESSAGE, message.getMessageType());
<<<<<<< HEAD

        final BodyResponseMessage bMessage = (BodyResponseMessage) message;

        Assert.assertEquals(100, bMessage.getId());
        Assert.assertEquals(block.getTransactionsList(), bMessage.getTransactions());
        Assert.assertEquals(block.getUncleList(), bMessage.getUncles());
    }

    @Test
    public void processBlockRequestMessageUsingEmptyStore() {
        final Block block = BlockGenerator.getBlock(3);
        final ByteArrayWrapper blockHash = new ByteArrayWrapper(block.getHash());
        final BlockStore store = new BlockStore();
        final Blockchain blockchain = BlockChainBuilder.ofSize(0);

        BlockNodeInformation nodeInformation = new BlockNodeInformation();
        BlockSyncService blockSyncService = new BlockSyncService(store, blockchain, nodeInformation, null);
        final NodeBlockProcessor processor = new NodeBlockProcessor(store, blockchain, nodeInformation, blockSyncService);

        final SimpleMessageSender sender = new SimpleMessageSender();

        Assert.assertTrue(nodeInformation.getBlocksByNode(sender.getNodeID()).isEmpty());

        processor.processBlockRequest(sender, 100, block.getHash());

        Assert.assertFalse(nodeInformation.getBlocksByNode(sender.getNodeID()).contains(blockHash));

        Assert.assertTrue(sender.getMessages().isEmpty());
    }

    @Test
    public void processBlockRequestMessageUsingBlockInBlockchain() {
=======

        final BodyResponseMessage bMessage = (BodyResponseMessage) message;

        Assert.assertEquals(100, bMessage.getId());
        Assert.assertEquals(block.getTransactionsList(), bMessage.getTransactions());
        Assert.assertEquals(block.getUncleList(), bMessage.getUncles());
    }

    @Test
    public void processBlockHashRequestMessageUsingEmptyStore() {
        final Block block = BlockGenerator.getBlock(3);
        final ByteArrayWrapper blockHash = new ByteArrayWrapper(block.getHash());
        final BlockStore store = new BlockStore();
        final Blockchain blockchain = BlockChainBuilder.ofSize(0);

        BlockNodeInformation nodeInformation = new BlockNodeInformation();
        BlockSyncService blockSyncService = new BlockSyncService(store, blockchain, nodeInformation, null);
        final NodeBlockProcessor processor = new NodeBlockProcessor(store, blockchain, nodeInformation, blockSyncService);

        final SimpleMessageSender sender = new SimpleMessageSender();

        Assert.assertTrue(nodeInformation.getBlocksByNode(sender.getNodeID()).isEmpty());

        processor.processBlockRequest(sender, 100, block.getHash());

        Assert.assertFalse(nodeInformation.getBlocksByNode(sender.getNodeID()).contains(blockHash));

        Assert.assertTrue(sender.getMessages().isEmpty());
    }

    @Test
    public void processBlockHashRequestMessageUsingBlockInBlockchain() {
>>>>>>> 12eb2dd7
        final Blockchain blockchain = BlockChainBuilder.ofSize(10);
        final Block block = blockchain.getBlockByNumber(5);
        final ByteArrayWrapper blockHash = new ByteArrayWrapper(block.getHash());
        final BlockStore store = new BlockStore();

        BlockNodeInformation nodeInformation = new BlockNodeInformation();
        BlockSyncService blockSyncService = new BlockSyncService(store, blockchain, nodeInformation, null);
        final NodeBlockProcessor processor = new NodeBlockProcessor(store, blockchain, nodeInformation, blockSyncService);

        final SimpleMessageSender sender = new SimpleMessageSender();

        Assert.assertTrue(nodeInformation.getBlocksByNode(sender.getNodeID()).isEmpty());

        processor.processBlockRequest(sender, 100, block.getHash());

        Assert.assertTrue(nodeInformation.getBlocksByNode(sender.getNodeID()).contains(blockHash));

        Assert.assertFalse(sender.getMessages().isEmpty());
        Assert.assertEquals(1, sender.getMessages().size());

        final Message message = sender.getMessages().get(0);

        Assert.assertEquals(MessageType.BLOCK_RESPONSE_MESSAGE, message.getMessageType());

        final BlockResponseMessage bMessage = (BlockResponseMessage) message;

        Assert.assertEquals(100, bMessage.getId());
        Assert.assertArrayEquals(block.getHash(), bMessage.getBlock().getHash());
    }

    @Test
<<<<<<< HEAD
    public void processBlockHashRequestMessageUsingOutOfBoundsHeight() {
        final Blockchain blockchain = BlockChainBuilder.ofSize(10);
        final BlockStore store = new BlockStore();
        BlockNodeInformation nodeInformation = new BlockNodeInformation();
        BlockSyncService blockSyncService = new BlockSyncService(store, blockchain, nodeInformation, null);
        final NodeBlockProcessor processor = new NodeBlockProcessor(store, blockchain, nodeInformation, blockSyncService);

        final SimpleMessageSender sender = new SimpleMessageSender();

        processor.processBlockHashRequest(sender, 100, 99999);

        Assert.assertTrue(sender.getMessages().isEmpty());
    }

    @Test
    public void processBlockHashRequestMessageUsingBlockInBlockchain() {
        final Blockchain blockchain = BlockChainBuilder.ofSize(10);
        final Block block = blockchain.getBlockByNumber(5);
        final BlockStore store = new BlockStore();

        BlockNodeInformation nodeInformation = new BlockNodeInformation();
        BlockSyncService blockSyncService = new BlockSyncService(store, blockchain, nodeInformation, null);
        final NodeBlockProcessor processor = new NodeBlockProcessor(store, blockchain, nodeInformation, blockSyncService);

        final SimpleMessageSender sender = new SimpleMessageSender();

        processor.processBlockHashRequest(sender, 100, block.getNumber());

        Assert.assertFalse(sender.getMessages().isEmpty());
        Assert.assertEquals(1, sender.getMessages().size());

        final Message message = sender.getMessages().get(0);

        Assert.assertEquals(MessageType.BLOCK_HASH_RESPONSE_MESSAGE, message.getMessageType());

        final BlockHashResponseMessage bMessage = (BlockHashResponseMessage) message;

        Assert.assertEquals(100, bMessage.getId());
        Assert.assertArrayEquals(block.getHash(), bMessage.getHash());
    }

    @Test
=======
>>>>>>> 12eb2dd7
    public void processBlockHeadersRequestMessageUsingBlockInBlockchain() {
        final Blockchain blockchain = BlockChainBuilder.ofSize(100);
        final Block block = blockchain.getBlockByNumber(60);
        final BlockStore store = new BlockStore();
<<<<<<< HEAD
=======

>>>>>>> 12eb2dd7
        BlockNodeInformation nodeInformation = new BlockNodeInformation();
        BlockSyncService blockSyncService = new BlockSyncService(store, blockchain, nodeInformation, null);
        final NodeBlockProcessor processor = new NodeBlockProcessor(store, blockchain, nodeInformation, blockSyncService);

        final SimpleMessageSender sender = new SimpleMessageSender();
<<<<<<< HEAD
=======

>>>>>>> 12eb2dd7
        processor.processBlockHeadersRequest(sender, 100, block.getHash(), 20);

        Assert.assertFalse(sender.getMessages().isEmpty());
        Assert.assertEquals(1, sender.getMessages().size());

        final Message message = sender.getMessages().get(0);

        Assert.assertEquals(MessageType.BLOCK_HEADERS_RESPONSE_MESSAGE, message.getMessageType());

        final BlockHeadersResponseMessage response = (BlockHeadersResponseMessage) message;

        Assert.assertEquals(100, response.getId());
        Assert.assertNotNull(response.getBlockHeaders());
        Assert.assertEquals(20, response.getBlockHeaders().size());

        for (int k = 0; k < 20; k++)
            Assert.assertArrayEquals(blockchain.getBlockByNumber(60 - k).getHash(), response.getBlockHeaders().get(k).getHash());
    }

    @Test
    public void processBlockHeadersRequestMessageUsingUnknownHash() {
        final Blockchain blockchain = BlockChainBuilder.ofSize(100);
        final BlockStore store = new BlockStore();
<<<<<<< HEAD
        BlockNodeInformation nodeInformation = new BlockNodeInformation();
        BlockSyncService blockSyncService = new BlockSyncService(store, blockchain, nodeInformation, null);
        final NodeBlockProcessor processor = new NodeBlockProcessor(store, blockchain, nodeInformation, blockSyncService);
=======

        BlockNodeInformation nodeInformation = new BlockNodeInformation();
        BlockSyncService blockSyncService = new BlockSyncService(store, blockchain, nodeInformation, null);
        final NodeBlockProcessor processor = new NodeBlockProcessor(store, blockchain, nodeInformation, blockSyncService);

>>>>>>> 12eb2dd7
        final SimpleMessageSender sender = new SimpleMessageSender();

        processor.processBlockHeadersRequest(sender, 100, HashUtil.randomHash(), 20);

        Assert.assertTrue(sender.getMessages().isEmpty());
    }

    @Test
    public void processSkeletonRequestWithGenesisPlusBestBlockInSkeleton() {
        int skeletonStep = 192;
        final Blockchain blockchain = BlockChainBuilder.ofSize(skeletonStep / 2);
        final Block blockStart = blockchain.getBlockByNumber(5);
        final Block blockEnd = blockchain.getBlockByNumber(skeletonStep / 2);
        final BlockStore store = new BlockStore();

        BlockNodeInformation nodeInformation = new BlockNodeInformation();
        BlockSyncService blockSyncService = new BlockSyncService(store, blockchain, nodeInformation, null);
        final NodeBlockProcessor processor = new NodeBlockProcessor(store, blockchain, nodeInformation, blockSyncService);

        final SimpleMessageSender sender = new SimpleMessageSender();

        processor.processSkeletonRequest(sender, 100, 5);

        Assert.assertFalse(sender.getMessages().isEmpty());
        Assert.assertEquals(1, sender.getMessages().size());

        final Message message = sender.getMessages().get(0);

        Assert.assertEquals(MessageType.SKELETON_RESPONSE_MESSAGE, message.getMessageType());

        final SkeletonResponseMessage bMessage = (SkeletonResponseMessage) message;

        Assert.assertEquals(100, bMessage.getId());

        Block genesis = blockchain.getBlockByNumber(0);
        Block bestBlock = blockchain.getBestBlock();
        BlockIdentifier[] expected = {
                new BlockIdentifier(genesis.getHash(), genesis.getNumber()),
                new BlockIdentifier(bestBlock.getHash(), bestBlock.getNumber()),
        };
        assertBlockIdentifiers(expected, bMessage.getBlockIdentifiers());
    }

    @Test
    public void processSkeletonRequestWithThreeResults() {
        int skeletonStep = 192;
        final Blockchain blockchain = BlockChainBuilder.ofSize(300);
        final BlockStore store = new BlockStore();

        BlockNodeInformation nodeInformation = new BlockNodeInformation();
        BlockSyncService blockSyncService = new BlockSyncService(store, blockchain, nodeInformation, null);
        final NodeBlockProcessor processor = new NodeBlockProcessor(store, blockchain, nodeInformation, blockSyncService);

        final SimpleMessageSender sender = new SimpleMessageSender();

        processor.processSkeletonRequest(sender, 100, 5);

        Assert.assertFalse(sender.getMessages().isEmpty());
        Assert.assertEquals(1, sender.getMessages().size());

        final Message message = sender.getMessages().get(0);

        Assert.assertEquals(MessageType.SKELETON_RESPONSE_MESSAGE, message.getMessageType());

        final SkeletonResponseMessage bMessage = (SkeletonResponseMessage) message;

        Assert.assertEquals(100, bMessage.getId());

        Block b1 = blockchain.getBlockByNumber(0);
        Block b2 = blockchain.getBlockByNumber(skeletonStep);
        Block b3 = blockchain.getBestBlock();
        BlockIdentifier[] expected = {
                new BlockIdentifier(b1.getHash(), b1.getNumber()),
                new BlockIdentifier(b2.getHash(), b2.getNumber()),
                new BlockIdentifier(b3.getHash(), b3.getNumber()),
        };
        assertBlockIdentifiers(expected, bMessage.getBlockIdentifiers());
    }

    @Test
    public void processSkeletonRequestNotIncludingGenesis() {
        int skeletonStep = 192;
        final Blockchain blockchain = BlockChainBuilder.ofSize(400);
        final BlockStore store = new BlockStore();

        BlockNodeInformation nodeInformation = new BlockNodeInformation();
        BlockSyncService blockSyncService = new BlockSyncService(store, blockchain, nodeInformation, null);
        final NodeBlockProcessor processor = new NodeBlockProcessor(store, blockchain, nodeInformation, blockSyncService);

        final SimpleMessageSender sender = new SimpleMessageSender();

        processor.processSkeletonRequest(sender, 100, skeletonStep + 5);

        Assert.assertFalse(sender.getMessages().isEmpty());
        Assert.assertEquals(1, sender.getMessages().size());

        final Message message = sender.getMessages().get(0);

        Assert.assertEquals(MessageType.SKELETON_RESPONSE_MESSAGE, message.getMessageType());

        final SkeletonResponseMessage bMessage = (SkeletonResponseMessage) message;

        Assert.assertEquals(100, bMessage.getId());

        Block b1 = blockchain.getBlockByNumber(skeletonStep);
        Block b2 = blockchain.getBlockByNumber(2 * skeletonStep);
        Block b3 = blockchain.getBestBlock();
        BlockIdentifier[] expected = {
                new BlockIdentifier(b1.getHash(), b1.getNumber()),
                new BlockIdentifier(b2.getHash(), b2.getNumber()),
                new BlockIdentifier(b3.getHash(), b3.getNumber()),
        };
        assertBlockIdentifiers(expected, bMessage.getBlockIdentifiers());
    }

    private static void assertBlockIdentifiers(BlockIdentifier[] expected, List<BlockIdentifier> actual) {
        Assert.assertEquals(expected.length, actual.size());

        for (int i = 0; i < expected.length; i++) {
            Assert.assertEquals(expected[i].getNumber(), actual.get(i).getNumber());
            Assert.assertArrayEquals(expected[i].getHash(), actual.get(i).getHash());
        }
    }

}<|MERGE_RESOLUTION|>--- conflicted
+++ resolved
@@ -711,7 +711,6 @@
         final Message message = sender.getMessages().get(0);
 
         Assert.assertEquals(MessageType.BODY_RESPONSE_MESSAGE, message.getMessageType());
-<<<<<<< HEAD
 
         final BodyResponseMessage bMessage = (BodyResponseMessage) message;
 
@@ -721,39 +720,6 @@
     }
 
     @Test
-    public void processBlockRequestMessageUsingEmptyStore() {
-        final Block block = BlockGenerator.getBlock(3);
-        final ByteArrayWrapper blockHash = new ByteArrayWrapper(block.getHash());
-        final BlockStore store = new BlockStore();
-        final Blockchain blockchain = BlockChainBuilder.ofSize(0);
-
-        BlockNodeInformation nodeInformation = new BlockNodeInformation();
-        BlockSyncService blockSyncService = new BlockSyncService(store, blockchain, nodeInformation, null);
-        final NodeBlockProcessor processor = new NodeBlockProcessor(store, blockchain, nodeInformation, blockSyncService);
-
-        final SimpleMessageSender sender = new SimpleMessageSender();
-
-        Assert.assertTrue(nodeInformation.getBlocksByNode(sender.getNodeID()).isEmpty());
-
-        processor.processBlockRequest(sender, 100, block.getHash());
-
-        Assert.assertFalse(nodeInformation.getBlocksByNode(sender.getNodeID()).contains(blockHash));
-
-        Assert.assertTrue(sender.getMessages().isEmpty());
-    }
-
-    @Test
-    public void processBlockRequestMessageUsingBlockInBlockchain() {
-=======
-
-        final BodyResponseMessage bMessage = (BodyResponseMessage) message;
-
-        Assert.assertEquals(100, bMessage.getId());
-        Assert.assertEquals(block.getTransactionsList(), bMessage.getTransactions());
-        Assert.assertEquals(block.getUncleList(), bMessage.getUncles());
-    }
-
-    @Test
     public void processBlockHashRequestMessageUsingEmptyStore() {
         final Block block = BlockGenerator.getBlock(3);
         final ByteArrayWrapper blockHash = new ByteArrayWrapper(block.getHash());
@@ -777,7 +743,6 @@
 
     @Test
     public void processBlockHashRequestMessageUsingBlockInBlockchain() {
->>>>>>> 12eb2dd7
         final Blockchain blockchain = BlockChainBuilder.ofSize(10);
         final Block block = blockchain.getBlockByNumber(5);
         final ByteArrayWrapper blockHash = new ByteArrayWrapper(block.getHash());
@@ -809,7 +774,6 @@
     }
 
     @Test
-<<<<<<< HEAD
     public void processBlockHashRequestMessageUsingOutOfBoundsHeight() {
         final Blockchain blockchain = BlockChainBuilder.ofSize(10);
         final BlockStore store = new BlockStore();
@@ -825,52 +789,17 @@
     }
 
     @Test
-    public void processBlockHashRequestMessageUsingBlockInBlockchain() {
-        final Blockchain blockchain = BlockChainBuilder.ofSize(10);
-        final Block block = blockchain.getBlockByNumber(5);
-        final BlockStore store = new BlockStore();
-
-        BlockNodeInformation nodeInformation = new BlockNodeInformation();
-        BlockSyncService blockSyncService = new BlockSyncService(store, blockchain, nodeInformation, null);
-        final NodeBlockProcessor processor = new NodeBlockProcessor(store, blockchain, nodeInformation, blockSyncService);
-
-        final SimpleMessageSender sender = new SimpleMessageSender();
-
-        processor.processBlockHashRequest(sender, 100, block.getNumber());
-
-        Assert.assertFalse(sender.getMessages().isEmpty());
-        Assert.assertEquals(1, sender.getMessages().size());
-
-        final Message message = sender.getMessages().get(0);
-
-        Assert.assertEquals(MessageType.BLOCK_HASH_RESPONSE_MESSAGE, message.getMessageType());
-
-        final BlockHashResponseMessage bMessage = (BlockHashResponseMessage) message;
-
-        Assert.assertEquals(100, bMessage.getId());
-        Assert.assertArrayEquals(block.getHash(), bMessage.getHash());
-    }
-
-    @Test
-=======
->>>>>>> 12eb2dd7
     public void processBlockHeadersRequestMessageUsingBlockInBlockchain() {
         final Blockchain blockchain = BlockChainBuilder.ofSize(100);
         final Block block = blockchain.getBlockByNumber(60);
         final BlockStore store = new BlockStore();
-<<<<<<< HEAD
-=======
-
->>>>>>> 12eb2dd7
-        BlockNodeInformation nodeInformation = new BlockNodeInformation();
-        BlockSyncService blockSyncService = new BlockSyncService(store, blockchain, nodeInformation, null);
-        final NodeBlockProcessor processor = new NodeBlockProcessor(store, blockchain, nodeInformation, blockSyncService);
-
-        final SimpleMessageSender sender = new SimpleMessageSender();
-<<<<<<< HEAD
-=======
-
->>>>>>> 12eb2dd7
+
+        BlockNodeInformation nodeInformation = new BlockNodeInformation();
+        BlockSyncService blockSyncService = new BlockSyncService(store, blockchain, nodeInformation, null);
+        final NodeBlockProcessor processor = new NodeBlockProcessor(store, blockchain, nodeInformation, blockSyncService);
+
+        final SimpleMessageSender sender = new SimpleMessageSender();
+
         processor.processBlockHeadersRequest(sender, 100, block.getHash(), 20);
 
         Assert.assertFalse(sender.getMessages().isEmpty());
@@ -894,17 +823,11 @@
     public void processBlockHeadersRequestMessageUsingUnknownHash() {
         final Blockchain blockchain = BlockChainBuilder.ofSize(100);
         final BlockStore store = new BlockStore();
-<<<<<<< HEAD
-        BlockNodeInformation nodeInformation = new BlockNodeInformation();
-        BlockSyncService blockSyncService = new BlockSyncService(store, blockchain, nodeInformation, null);
-        final NodeBlockProcessor processor = new NodeBlockProcessor(store, blockchain, nodeInformation, blockSyncService);
-=======
-
-        BlockNodeInformation nodeInformation = new BlockNodeInformation();
-        BlockSyncService blockSyncService = new BlockSyncService(store, blockchain, nodeInformation, null);
-        final NodeBlockProcessor processor = new NodeBlockProcessor(store, blockchain, nodeInformation, blockSyncService);
-
->>>>>>> 12eb2dd7
+
+        BlockNodeInformation nodeInformation = new BlockNodeInformation();
+        BlockSyncService blockSyncService = new BlockSyncService(store, blockchain, nodeInformation, null);
+        final NodeBlockProcessor processor = new NodeBlockProcessor(store, blockchain, nodeInformation, blockSyncService);
+
         final SimpleMessageSender sender = new SimpleMessageSender();
 
         processor.processBlockHeadersRequest(sender, 100, HashUtil.randomHash(), 20);
@@ -1028,5 +951,4 @@
             Assert.assertArrayEquals(expected[i].getHash(), actual.get(i).getHash());
         }
     }
-
 }