--- conflicted
+++ resolved
@@ -196,12 +196,7 @@
     @Test
     public void noSyncingWithEmptyBlockchain() {
         BlockStore store = new BlockStore();
-<<<<<<< HEAD
-        Block genesis = BlockGenerator.getGenesisBlock();
         Blockchain blockchain = BlockChainBuilder.ofSize(0);
-=======
-        Blockchain blockchain = createBlockchain();
->>>>>>> 230d90e6
 
         BlockNodeInformation nodeInformation = new BlockNodeInformation();
         BlockSyncService blockSyncService = new BlockSyncService(store, blockchain, nodeInformation, null);
@@ -507,15 +502,10 @@
         final BlockStore store = new BlockStore();
         store.saveBlock(block);
 
-<<<<<<< HEAD
-        final Blockchain blockchain = BlockChainBuilder.ofSize(0);
-        BlockNodeInformation nodeInformation = new BlockNodeInformation();
-        BlockSyncService blockSyncService = new BlockSyncService(store, blockchain, nodeInformation, null);
-        final NodeBlockProcessor processor = new NodeBlockProcessor(store, blockchain, nodeInformation, blockSyncService);
-=======
-        final Blockchain blockchain = createBlockchain(0);
-        final NodeBlockProcessor processor = new NodeBlockProcessor(store, blockchain);
->>>>>>> 230d90e6
+        final Blockchain blockchain = BlockChainBuilder.ofSize(0);
+        BlockNodeInformation nodeInformation = new BlockNodeInformation();
+        BlockSyncService blockSyncService = new BlockSyncService(store, blockchain, nodeInformation, null);
+        final NodeBlockProcessor processor = new NodeBlockProcessor(store, blockchain, nodeInformation, blockSyncService);
 
         final SimpleMessageChannel sender = new SimpleMessageChannel();
 
@@ -555,23 +545,14 @@
     }
 
     @Test
-<<<<<<< HEAD
-    public void processGetBlockHeaderMessageUsingBlockInBlockchain() {
+    public void processGetBlockHeaderMessageUsingBlockInBlockchain() throws UnknownHostException {
         final Blockchain blockchain = BlockChainBuilder.ofSize(10);
-=======
-    public void processGetBlockHeaderMessageUsingBlockInBlockchain() throws UnknownHostException {
-        final Blockchain blockchain = createBlockchain(10);
->>>>>>> 230d90e6
         final Block block = blockchain.getBlockByNumber(5);
         final BlockStore store = new BlockStore();
 
-<<<<<<< HEAD
-        BlockNodeInformation nodeInformation = new BlockNodeInformation();
-        BlockSyncService blockSyncService = new BlockSyncService(store, blockchain, nodeInformation, null);
-        final NodeBlockProcessor processor = new NodeBlockProcessor(store, blockchain, nodeInformation, blockSyncService);
-=======
-        final NodeBlockProcessor processor = new NodeBlockProcessor(store, blockchain);
->>>>>>> 230d90e6
+        BlockNodeInformation nodeInformation = new BlockNodeInformation();
+        BlockSyncService blockSyncService = new BlockSyncService(store, blockchain, nodeInformation, null);
+        final NodeBlockProcessor processor = new NodeBlockProcessor(store, blockchain, nodeInformation, blockSyncService);
 
         final SimpleMessageChannel sender = new SimpleMessageChannel();
 
@@ -644,13 +625,8 @@
     }
 
     @Test
-<<<<<<< HEAD
-    public void processGetBlockMessageUsingBlockInBlockchain() {
+    public void processGetBlockMessageUsingBlockInBlockchain() throws UnknownHostException {
         final Blockchain blockchain = BlockChainBuilder.ofSize(10);
-=======
-    public void processGetBlockMessageUsingBlockInBlockchain() throws UnknownHostException {
-        final Blockchain blockchain = createBlockchain(10);
->>>>>>> 230d90e6
         final Block block = blockchain.getBlockByNumber(5);
         final ByteArrayWrapper blockHash = new ByteArrayWrapper(block.getHash());
         final BlockStore store = new BlockStore();
@@ -680,7 +656,7 @@
     }
 
     @Test
-    public void processBlockRequestMessageUsingBlockInStore() {
+    public void processBlockRequestMessageUsingBlockInStore() throws UnknownHostException {
         final Block block = BlockGenerator.getBlock(3);
         final ByteArrayWrapper blockHash = new ByteArrayWrapper(block.getHash());
 
@@ -714,7 +690,7 @@
     }
 
     @Test
-    public void processBodyRequestMessageUsingBlockInBlockchain() {
+    public void processBodyRequestMessageUsingBlockInBlockchain() throws UnknownHostException {
         final Blockchain blockchain = BlockChainBuilder.ofSize(10);
         final Block block = blockchain.getBlockByNumber(3);
         final BlockStore store = new BlockStore();
@@ -741,7 +717,7 @@
     }
 
     @Test
-    public void processBlockHashRequestMessageUsingEmptyStore() {
+    public void processBlockHashRequestMessageUsingEmptyStore() throws UnknownHostException {
         final Block block = BlockGenerator.getBlock(3);
         final ByteArrayWrapper blockHash = new ByteArrayWrapper(block.getHash());
         final BlockStore store = new BlockStore();
@@ -763,7 +739,7 @@
     }
 
     @Test
-    public void processBlockHashRequestMessageUsingBlockInBlockchain() {
+    public void processBlockHashRequestMessageUsingBlockInBlockchain() throws UnknownHostException {
         final Blockchain blockchain = BlockChainBuilder.ofSize(10);
         final Block block = blockchain.getBlockByNumber(5);
         final ByteArrayWrapper blockHash = new ByteArrayWrapper(block.getHash());
@@ -795,7 +771,7 @@
     }
 
     @Test
-    public void processBlockHashRequestMessageUsingOutOfBoundsHeight() {
+    public void processBlockHashRequestMessageUsingOutOfBoundsHeight() throws UnknownHostException {
         final Blockchain blockchain = BlockChainBuilder.ofSize(10);
         final BlockStore store = new BlockStore();
         BlockNodeInformation nodeInformation = new BlockNodeInformation();
@@ -810,7 +786,7 @@
     }
 
     @Test
-    public void processBlockHeadersRequestMessageUsingBlockInBlockchain() {
+    public void processBlockHeadersRequestMessageUsingBlockInBlockchain() throws UnknownHostException {
         final Blockchain blockchain = BlockChainBuilder.ofSize(100);
         final Block block = blockchain.getBlockByNumber(60);
         final BlockStore store = new BlockStore();
@@ -841,7 +817,7 @@
     }
 
     @Test
-    public void processBlockHeadersRequestMessageUsingUnknownHash() {
+    public void processBlockHeadersRequestMessageUsingUnknownHash() throws UnknownHostException {
         final Blockchain blockchain = BlockChainBuilder.ofSize(100);
         final BlockStore store = new BlockStore();
 
@@ -857,7 +833,7 @@
     }
 
     @Test
-    public void processSkeletonRequestWithGenesisPlusBestBlockInSkeleton() {
+    public void processSkeletonRequestWithGenesisPlusBestBlockInSkeleton() throws UnknownHostException {
         int skeletonStep = 192;
         final Blockchain blockchain = BlockChainBuilder.ofSize(skeletonStep / 2);
         final Block blockStart = blockchain.getBlockByNumber(5);
@@ -893,7 +869,7 @@
     }
 
     @Test
-    public void processSkeletonRequestWithThreeResults() {
+    public void processSkeletonRequestWithThreeResults() throws UnknownHostException {
         int skeletonStep = 192;
         final Blockchain blockchain = BlockChainBuilder.ofSize(300);
         final BlockStore store = new BlockStore();
@@ -929,7 +905,7 @@
     }
 
     @Test
-    public void processSkeletonRequestNotIncludingGenesis() {
+    public void processSkeletonRequestNotIncludingGenesis() throws UnknownHostException {
         int skeletonStep = 192;
         final Blockchain blockchain = BlockChainBuilder.ofSize(400);
         final BlockStore store = new BlockStore();
