/*
 * This file is part of RskJ
 * Copyright (C) 2017 RSK Labs Ltd.
 *
 * This program is free software: you can redistribute it and/or modify
 * it under the terms of the GNU Lesser General Public License as published by
 * the Free Software Foundation, either version 3 of the License, or
 * (at your option) any later version.
 *
 * This program is distributed in the hope that it will be useful,
 * but WITHOUT ANY WARRANTY; without even the implied warranty of
 * MERCHANTABILITY or FITNESS FOR A PARTICULAR PURPOSE. See the
 * GNU Lesser General Public License for more details.
 *
 * You should have received a copy of the GNU Lesser General Public License
 * along with this program. If not, see <http://www.gnu.org/licenses/>.
 */

package co.rsk.net;

import co.rsk.blockchain.utils.BlockGenerator;
import co.rsk.net.messages.BlockMessage;
import co.rsk.net.simples.SimpleAsyncNode;
import co.rsk.test.World;
import org.ethereum.core.Block;
import org.ethereum.core.Blockchain;
import org.junit.Assert;
import org.junit.Test;

import java.util.List;

/**
 * Created by ajlopez on 5/14/2016.
 */
public class TwoAsyncNodeTest {
    private static SimpleAsyncNode createNode(int size) {
        final World world = new World();
        final BlockStore store = new BlockStore();
        final Blockchain blockchain = world.getBlockChain();

        List<Block> blocks = BlockGenerator.getBlockChain(blockchain.getBestBlock(), size);

        for (Block b: blocks)
            blockchain.tryToConnect(b);

<<<<<<< HEAD
        BlockNodeInformation nodeInformation = new BlockNodeInformation();
        BlockSyncService blockSyncService = new BlockSyncService(store, blockchain, nodeInformation, null);
        NodeBlockProcessor processor = new NodeBlockProcessor(store, blockchain, nodeInformation, blockSyncService);
=======
        BlockProcessor processor = new NodeBlockProcessor(store, blockchain);
>>>>>>> 230d90e6
        NodeMessageHandler handler = new NodeMessageHandler(processor, null, null, null, null).disablePoWValidation();

        handler.disablePoWValidation();

        return new SimpleAsyncNode(handler);
    }

    private static SimpleAsyncNode createNodeWithUncles(int size) {
        final World world = new World();
        final BlockStore store = new BlockStore();
        final Blockchain blockchain = world.getBlockChain();

        List<Block> blocks = BlockGenerator.getBlockChain(blockchain.getBestBlock(), size, 0, true);

        for (Block b: blocks)
            blockchain.tryToConnect(b);

<<<<<<< HEAD
        BlockNodeInformation nodeInformation = new BlockNodeInformation();
        BlockSyncService blockSyncService = new BlockSyncService(store, blockchain, nodeInformation, null);
        NodeBlockProcessor processor = new NodeBlockProcessor(store, blockchain, nodeInformation, blockSyncService);
=======
        BlockProcessor processor = new NodeBlockProcessor(store, blockchain);
>>>>>>> 230d90e6
        NodeMessageHandler handler = new NodeMessageHandler(processor, null, null, null, null).disablePoWValidation();

        handler.disablePoWValidation();

        return new SimpleAsyncNode(handler);
    }

    private static Block getGenesis() {
        final World world = new World();

        return world.getBlockChain().getBestBlock();
    }

    @Test
    public void buildBlockchainAndSynchronize() throws InterruptedException {
        SimpleAsyncNode node1 = createNode(100);
        SimpleAsyncNode node2 = createNode(0);

        node1.sendStatusTo(node2);
        // status
        node2.waitUntilNTasksWithTimeout(1);
        // get blocks
        node2.waitExactlyNTasksWithTimeout(100);

        node1.joinWithTimeout();
        node2.joinWithTimeout();

        Assert.assertEquals(100, node1.getBestBlock().getNumber());
        Assert.assertEquals(100, node2.getBestBlock().getNumber());
        Assert.assertArrayEquals(node1.getBestBlock().getHash(), node2.getBestBlock().getHash());
    }

    @Test
    public void buildBlockchainWithUnclesAndSynchronize() throws InterruptedException {
        SimpleAsyncNode node1 = createNodeWithUncles(10);
        SimpleAsyncNode node2 = createNode(0);

        node1.sendStatusTo(node2);
        // status
        node2.waitUntilNTasksWithTimeout(1);
        // get blocks
        node2.waitExactlyNTasksWithTimeout(10);

        node2.sendStatusTo(node1);
        // status
        node1.waitUntilNTasksWithTimeout(1);
        // get blocks
        node1.waitExactlyNTasksWithTimeout(10);

        node1.joinWithTimeout();
        node2.joinWithTimeout();

        Assert.assertEquals(10, node1.getBestBlock().getNumber());
        Assert.assertEquals(10, node2.getBestBlock().getNumber());
        Assert.assertArrayEquals(node1.getBestBlock().getHash(), node2.getBestBlock().getHash());
    }

    @Test
    public void buildBlockchainPartialAndSynchronize() throws InterruptedException {
        SimpleAsyncNode node1 = createNode(0);
        SimpleAsyncNode node2 = createNode(0);

        List<Block> blocks = BlockGenerator.getBlockChain(getGenesis(), 10);

        for (Block block : blocks) {
            BlockMessage message = new BlockMessage(block);
            node1.receiveMessageFrom(null, message);
            node1.waitExactlyNTasksWithTimeout(1);

            if (block.getNumber() <= 5) {
                node2.receiveMessageFrom(null, message);
                node2.waitExactlyNTasksWithTimeout(1);
            }
        }

        node1.sendStatusTo(node2);
        node2.waitUntilNTasksWithTimeout(1);
        node1.waitExactlyNTasksWithTimeout(5);

        node1.joinWithTimeout();
        node2.joinWithTimeout();

        Assert.assertEquals(10, node1.getBestBlock().getNumber());
        Assert.assertEquals(10, node2.getBestBlock().getNumber());
        Assert.assertArrayEquals(node1.getBestBlock().getHash(), node2.getBestBlock().getHash());
    }
}<|MERGE_RESOLUTION|>--- conflicted
+++ resolved
@@ -43,14 +43,10 @@
         for (Block b: blocks)
             blockchain.tryToConnect(b);
 
-<<<<<<< HEAD
         BlockNodeInformation nodeInformation = new BlockNodeInformation();
         BlockSyncService blockSyncService = new BlockSyncService(store, blockchain, nodeInformation, null);
         NodeBlockProcessor processor = new NodeBlockProcessor(store, blockchain, nodeInformation, blockSyncService);
-=======
-        BlockProcessor processor = new NodeBlockProcessor(store, blockchain);
->>>>>>> 230d90e6
-        NodeMessageHandler handler = new NodeMessageHandler(processor, null, null, null, null).disablePoWValidation();
+        NodeMessageHandler handler = new NodeMessageHandler(processor, null, null, null, null, null).disablePoWValidation();
 
         handler.disablePoWValidation();
 
@@ -67,14 +63,10 @@
         for (Block b: blocks)
             blockchain.tryToConnect(b);
 
-<<<<<<< HEAD
         BlockNodeInformation nodeInformation = new BlockNodeInformation();
         BlockSyncService blockSyncService = new BlockSyncService(store, blockchain, nodeInformation, null);
         NodeBlockProcessor processor = new NodeBlockProcessor(store, blockchain, nodeInformation, blockSyncService);
-=======
-        BlockProcessor processor = new NodeBlockProcessor(store, blockchain);
->>>>>>> 230d90e6
-        NodeMessageHandler handler = new NodeMessageHandler(processor, null, null, null, null).disablePoWValidation();
+        NodeMessageHandler handler = new NodeMessageHandler(processor, null, null, null, null, null).disablePoWValidation();
 
         handler.disablePoWValidation();
 
