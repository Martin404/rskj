/*
 * This file is part of RskJ
 * Copyright (C) 2017 RSK Labs Ltd.
 *
 * This program is free software: you can redistribute it and/or modify
 * it under the terms of the GNU Lesser General Public License as published by
 * the Free Software Foundation, either version 3 of the License, or
 * (at your option) any later version.
 *
 * This program is distributed in the hope that it will be useful,
 * but WITHOUT ANY WARRANTY; without even the implied warranty of
 * MERCHANTABILITY or FITNESS FOR A PARTICULAR PURPOSE. See the
 * GNU Lesser General Public License for more details.
 *
 * You should have received a copy of the GNU Lesser General Public License
 * along with this program. If not, see <http://www.gnu.org/licenses/>.
 */

package co.rsk.net;

import co.rsk.blockchain.utils.BlockGenerator;
<<<<<<< HEAD
import co.rsk.crypto.Sha3Hash;
=======
import co.rsk.core.RskAddress;
>>>>>>> 89becd29
import com.google.common.collect.Lists;
import org.ethereum.core.Block;
import org.ethereum.core.BlockHeader;
import org.ethereum.core.Bloom;
import org.junit.Assert;
import org.junit.Test;

import java.math.BigInteger;
import java.util.ArrayList;
import java.util.List;

/**
 * Created by ajlopez on 5/11/2016.
 */
public class BlockStoreTest {
    @Test
    public void getUnknownBlockAsNull() {
        BlockStore store = new BlockStore();

        Assert.assertNull(store.getBlockByHash(new Sha3Hash(new byte[] { 0x01, 0x20 })));
    }

    @Test
    public void minimalAndMaximumHeightInEmptyStore() {
        BlockStore store = new BlockStore();

        Assert.assertEquals(0, store.minimalHeight());
        Assert.assertEquals(0, store.maximumHeight());
    }

    @Test
    public void saveAndGetBlockByHash() {
        BlockStore store = new BlockStore();
        Block block = BlockGenerator.getInstance().getGenesisBlock();

        store.saveBlock(block);

        Assert.assertSame(block, store.getBlockByHash(block.getHash()));
        Assert.assertEquals(0, store.minimalHeight());
        Assert.assertEquals(0, store.maximumHeight());
    }

    @Test
    public void saveRemoveAndGetBlockByHash() {
        BlockStore store = new BlockStore();
        Block block = BlockGenerator.getInstance().getBlock(1);

        store.saveBlock(block);

        Assert.assertEquals(1, store.minimalHeight());
        Assert.assertEquals(1, store.maximumHeight());

        store.removeBlock(block);

        Assert.assertNull(store.getBlockByHash(block.getHash()));
        Assert.assertTrue(store.getBlocksByNumber(block.getNumber()).isEmpty());
        Assert.assertTrue(store.getBlocksByParentHash(block.getParentHash()).isEmpty());
        Assert.assertEquals(0, store.size());
    }

    @Test
    public void saveRemoveAndGetBlockByHashWithUncles() {
        BlockStore store = new BlockStore();
        Block parent = BlockGenerator.getInstance().getGenesisBlock();
        Block son1 = BlockGenerator.getInstance().createChildBlock(parent);
        Block son2 = BlockGenerator.getInstance().createChildBlock(parent);
        Block grandson = BlockGenerator.getInstance().createChildBlock(son1, new ArrayList<>(), Lists.newArrayList(son2.getHeader()), 1, BigInteger.ONE);

        store.saveBlock(son1);
        store.saveBlock(son2);
        store.saveBlock(grandson);

        Assert.assertEquals(1, store.minimalHeight());
        Assert.assertEquals(2, store.maximumHeight());

        store.removeBlock(grandson);

        Assert.assertNull(store.getBlockByHash(grandson.getHash()));
        Assert.assertTrue(store.getBlocksByNumber(grandson.getNumber()).isEmpty());
        Assert.assertTrue(store.getBlocksByParentHash(son1.getHash()).isEmpty());
        Assert.assertTrue(store.getBlocksByParentHash(son2.getHash()).isEmpty());
        Assert.assertEquals(2, store.size());
    }

    @Test
    public void saveTwoBlocksRemoveOne() {
        BlockStore store = new BlockStore();
        Block parent = BlockGenerator.getInstance().getGenesisBlock();
        Block adam = BlockGenerator.getInstance().createChildBlock(parent);
        Block eve = BlockGenerator.getInstance().createChildBlock(adam);

        store.saveBlock(adam);
        store.saveBlock(eve);

        Assert.assertEquals(1, store.minimalHeight());
        Assert.assertEquals(2, store.maximumHeight());

        store.removeBlock(adam);

        Assert.assertNull(store.getBlockByHash(adam.getHash()));
        Assert.assertEquals(1, store.size());
        Assert.assertEquals(2, store.minimalHeight());
        Assert.assertEquals(2, store.maximumHeight());

        List<Block> childrenByNumber = store.getBlocksByNumber(eve.getNumber());

        Assert.assertNotNull(childrenByNumber);
        Assert.assertEquals(1, childrenByNumber.size());

        Assert.assertEquals(eve.getHash(), childrenByNumber.get(0).getHash());

        List<Block> childrenByParent = store.getBlocksByParentHash(adam.getHash());

        Assert.assertNotNull(childrenByParent);
        Assert.assertEquals(1, childrenByParent.size());

        Assert.assertEquals(eve.getHash(), childrenByParent.get(0).getHash());

        Block daugther = store.getBlockByHash(eve.getHash());

        Assert.assertNotNull(daugther);
        Assert.assertEquals(eve.getHash(), daugther.getHash());
    }

    @Test
    public void saveAndGetBlocksByNumber() {
        BlockStore store = new BlockStore();
        Block genesis = BlockGenerator.getInstance().getGenesisBlock();
        Block block1 = BlockGenerator.getInstance().createChildBlock(genesis);
        Block block2 = BlockGenerator.getInstance().createChildBlock(genesis);

        store.saveBlock(block1);
        store.saveBlock(block2);

        List<Block> blocks = store.getBlocksByNumber(1);

        Assert.assertTrue(blocks.contains(block1));
        Assert.assertTrue(blocks.contains(block2));
        Assert.assertEquals(2, store.size());
        Assert.assertEquals(1, store.minimalHeight());
        Assert.assertEquals(1, store.maximumHeight());
    }

    @Test
    public void releaseRange() {
        BlockStore store = new BlockStore();
        final BlockGenerator generator = new BlockGenerator();
        Block genesis = generator.getGenesisBlock();

        List<Block> blocks1 = generator.getBlockChain(genesis, 1000);
        List<Block> blocks2 = generator.getBlockChain(genesis, 1000);

        for (Block b : blocks1)
            store.saveBlock(b);
        for (Block b : blocks2)
            store.saveBlock(b);

        Assert.assertEquals(2000, store.size());

        store.releaseRange(1, 1000);

        Assert.assertEquals(0, store.size());
    }

    @Test
    public void saveAndGetBlocksByParentHash() {
        BlockStore store = new BlockStore();
        Block genesis = BlockGenerator.getInstance().getGenesisBlock();
        Block block1 = BlockGenerator.getInstance().createChildBlock(genesis);
        Block block2 = BlockGenerator.getInstance().createChildBlock(genesis);

        store.saveBlock(block1);
        store.saveBlock(block2);

        List<Block> blocks = store.getBlocksByParentHash(genesis.getHash());

        Assert.assertTrue(blocks.contains(block1));
        Assert.assertTrue(blocks.contains(block2));
        Assert.assertEquals(2, store.size());
    }

    @Test
    public void getNoBlocksByNumber() {
        BlockStore store = new BlockStore();

        List<Block> blocks = store.getBlocksByNumber(42);

        Assert.assertNotNull(blocks);
        Assert.assertEquals(0, blocks.size());
    }

    @Test
    public void saveHeader() {
        BlockStore store = new BlockStore();
<<<<<<< HEAD
        BlockHeader blockHeader = new BlockHeader(new Sha3Hash(new byte[]{}),
                new Sha3Hash(new byte[]{}),
                new byte[]{},
=======
        BlockHeader blockHeader = new BlockHeader(new byte[]{},
                new byte[]{},
                RskAddress.nullAddress().getBytes(),
>>>>>>> 89becd29
                new Bloom().getData(),
                new byte[]{},
                1,
                new byte[]{},
                0,
                0,
                new byte[]{},
                new byte[]{},
                new byte[]{},
                new byte[]{},
                new byte[]{},
                0
        );

        store.saveHeader(blockHeader);
        Assert.assertTrue(store.hasHeader(blockHeader.getHash()));
    }

    @Test
    public void removeHeader() {
        BlockStore store = new BlockStore();
<<<<<<< HEAD
        BlockHeader blockHeader = new BlockHeader(new Sha3Hash(new byte[]{}),
                new Sha3Hash(new byte[]{}),
                new byte[]{},
=======
        BlockHeader blockHeader = new BlockHeader(new byte[]{},
                new byte[]{},
                RskAddress.nullAddress().getBytes(),
>>>>>>> 89becd29
                new Bloom().getData(),
                new byte[]{},
                1,
                new byte[]{},
                0,
                0,
                new byte[]{},
                new byte[]{},
                new byte[]{},
                new byte[]{},
                new byte[]{},
                0
        );

        store.saveHeader(blockHeader);
        store.removeHeader(blockHeader.getHash());
        Assert.assertFalse(store.hasHeader(blockHeader.getHash()));
    }
}
<|MERGE_RESOLUTION|>--- conflicted
+++ resolved
@@ -19,11 +19,8 @@
 package co.rsk.net;
 
 import co.rsk.blockchain.utils.BlockGenerator;
-<<<<<<< HEAD
 import co.rsk.crypto.Sha3Hash;
-=======
 import co.rsk.core.RskAddress;
->>>>>>> 89becd29
 import com.google.common.collect.Lists;
 import org.ethereum.core.Block;
 import org.ethereum.core.BlockHeader;
@@ -218,15 +215,10 @@
     @Test
     public void saveHeader() {
         BlockStore store = new BlockStore();
-<<<<<<< HEAD
+
         BlockHeader blockHeader = new BlockHeader(new Sha3Hash(new byte[]{}),
                 new Sha3Hash(new byte[]{}),
-                new byte[]{},
-=======
-        BlockHeader blockHeader = new BlockHeader(new byte[]{},
-                new byte[]{},
                 RskAddress.nullAddress().getBytes(),
->>>>>>> 89becd29
                 new Bloom().getData(),
                 new byte[]{},
                 1,
@@ -248,15 +240,9 @@
     @Test
     public void removeHeader() {
         BlockStore store = new BlockStore();
-<<<<<<< HEAD
         BlockHeader blockHeader = new BlockHeader(new Sha3Hash(new byte[]{}),
                 new Sha3Hash(new byte[]{}),
-                new byte[]{},
-=======
-        BlockHeader blockHeader = new BlockHeader(new byte[]{},
-                new byte[]{},
                 RskAddress.nullAddress().getBytes(),
->>>>>>> 89becd29
                 new Bloom().getData(),
                 new byte[]{},
                 1,
