--- conflicted
+++ resolved
@@ -19,12 +19,9 @@
 
 package org.ethereum.db;
 
-<<<<<<< HEAD
-import co.rsk.config.ConfigHelper;
+
 import co.rsk.crypto.Sha3Hash;
-=======
 import co.rsk.config.RskSystemProperties;
->>>>>>> 89becd29
 import org.ethereum.core.Block;
 import org.ethereum.core.Genesis;
 import org.ethereum.datasource.HashMapDB;
@@ -748,13 +745,8 @@
             IndexedBlockStore indexedBlockStore = new IndexedBlockStore(config);
             indexedBlockStore.init(indexMap, blocksDB, indexDB);
 
-<<<<<<< HEAD
-            Block genesis = Genesis.getInstance(ConfigHelper.CONFIG);
+            Block genesis = Genesis.getInstance(config);
             List<Block> bestLine = getRandomChain(genesis.getHash().getBytes(), 1, 100);
-=======
-            Block genesis = Genesis.getInstance(config);
-            List<Block> bestLine = getRandomChain(genesis.getHash(), 1, 100);
->>>>>>> 89becd29
 
             indexedBlockStore.saveBlock(genesis, genesis.getCumulativeDifficulty(), true);
 
@@ -781,13 +773,9 @@
             }
 
             // calc all TDs
-<<<<<<< HEAD
             Map<Sha3Hash, BigInteger> tDiffs = new HashMap<>();
-            td = Genesis.getInstance(ConfigHelper.CONFIG).getCumulativeDifficulty();
-=======
-            Map<ByteArrayWrapper, BigInteger> tDiffs = new HashMap<>();
             td = Genesis.getInstance(config).getCumulativeDifficulty();
->>>>>>> 89becd29
+
             for (Block block : bestLine){
                 td = td.add(block.getCumulativeDifficulty());
                 tDiffs.put(block.getHash(), td);
@@ -862,13 +850,8 @@
             IndexedBlockStore indexedBlockStore = new IndexedBlockStore(config);
             indexedBlockStore.init(indexMap, blocksDB, indexDB);
 
-<<<<<<< HEAD
-            Block genesis = Genesis.getInstance(ConfigHelper.CONFIG);
+            Block genesis = Genesis.getInstance(config);
             List<Block> bestLine = getRandomChain(genesis.getHash().getBytes(), 1, 100);
-=======
-            Block genesis = Genesis.getInstance(config);
-            List<Block> bestLine = getRandomChain(genesis.getHash(), 1, 100);
->>>>>>> 89becd29
 
             indexedBlockStore.saveBlock(genesis, genesis.getCumulativeDifficulty(), true);
 
@@ -921,13 +904,8 @@
             IndexedBlockStore indexedBlockStore = new IndexedBlockStore(config);
             indexedBlockStore.init(indexMap, blocksDB, indexDB);
 
-<<<<<<< HEAD
-            Block genesis = Genesis.getInstance(ConfigHelper.CONFIG);
+            Block genesis = Genesis.getInstance(config);
             List<Block> bestLine = getRandomChain(genesis.getHash().getBytes(), 1, 100);
-=======
-            Block genesis = Genesis.getInstance(config);
-            List<Block> bestLine = getRandomChain(genesis.getHash(), 1, 100);
->>>>>>> 89becd29
 
             indexedBlockStore.saveBlock(genesis, genesis.getCumulativeDifficulty(), true);
 
